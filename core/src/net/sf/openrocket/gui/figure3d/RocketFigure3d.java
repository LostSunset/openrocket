--- conflicted
+++ resolved
@@ -1,770 +1,684 @@
-package net.sf.openrocket.gui.figure3d;
-
-import java.awt.BorderLayout;
-import java.awt.Color;
-import java.awt.Graphics2D;
-import java.awt.Point;
-import java.awt.Rectangle;
-import java.awt.RenderingHints;
-import java.awt.SplashScreen;
-import java.awt.event.MouseEvent;
-import java.awt.geom.AffineTransform;
-import java.awt.image.BufferedImage;
-import java.util.ArrayList;
-import java.util.Collection;
-import java.util.HashSet;
-import java.util.Set;
-
-import javax.media.opengl.GL;
-import javax.media.opengl.GL2;
-import javax.media.opengl.GLAutoDrawable;
-import javax.media.opengl.GLCapabilities;
-import javax.media.opengl.GLEventListener;
-import javax.media.opengl.GLProfile;
-import javax.media.opengl.GLRunnable;
-import javax.media.opengl.awt.GLCanvas;
-import javax.media.opengl.fixedfunc.GLLightingFunc;
-import javax.media.opengl.fixedfunc.GLMatrixFunc;
-import javax.media.opengl.glu.GLU;
-import javax.swing.JLabel;
-import javax.swing.JPanel;
-import javax.swing.JPopupMenu;
-import javax.swing.SwingUtilities;
-import javax.swing.event.MouseInputAdapter;
-
-<<<<<<< HEAD
-import net.sf.openrocket.document.OpenRocketDocument;
-=======
-import org.slf4j.Logger;
-import org.slf4j.LoggerFactory;
-
->>>>>>> 657592e1
-import net.sf.openrocket.gui.figureelements.CGCaret;
-import net.sf.openrocket.gui.figureelements.CPCaret;
-import net.sf.openrocket.gui.figureelements.FigureElement;
-import net.sf.openrocket.gui.main.Splash;
-import net.sf.openrocket.rocketcomponent.Configuration;
-import net.sf.openrocket.rocketcomponent.RocketComponent;
-import net.sf.openrocket.util.Coordinate;
-import net.sf.openrocket.util.MathUtil;
-
-import com.jogamp.opengl.util.awt.Overlay;
-
-/*
- * @author Bill Kuker <bkuker@billkuker.com>
- */
-public class RocketFigure3d extends JPanel implements GLEventListener {
-	
-	public static final int TYPE_FIGURE = 0;
-	public static final int TYPE_UNFINISHED = 1;
-	public static final int TYPE_FINISHED = 2;
-	
-	private static final long serialVersionUID = 1L;
-	private static final Logger log = LoggerFactory.getLogger(RocketFigure3d.class);
-	
-	static {
-		//this allows the GL canvas and things like the motor selection
-		//drop down to z-order themselves.
-		JPopupMenu.setDefaultLightWeightPopupEnabled(false);
-	}
-	
-	private static final double fovY = 15.0;
-	private static double fovX = Double.NaN;
-	private static final int CARET_SIZE = 20;
-	
-	private final OpenRocketDocument document;
-	private final Configuration configuration;
-	private GLCanvas canvas;
-	
-	
-	
-	private Overlay extrasOverlay, caretOverlay;
-	private BufferedImage cgCaretRaster, cpCaretRaster;
-	private volatile boolean redrawExtras = true;
-	
-	private final ArrayList<FigureElement> relativeExtra = new ArrayList<FigureElement>();
-	private final ArrayList<FigureElement> absoluteExtra = new ArrayList<FigureElement>();
-	
-	private double roll = 0;
-	private double yaw = 0;
-	
-	Point pickPoint = null;
-	MouseEvent pickEvent;
-	
-	float[] lightPosition = new float[] { 1, 4, 1, 0 };
-	
-	RocketRenderer rr = new FigureRenderer();
-	
-	public RocketFigure3d(final OpenRocketDocument document, final Configuration config) {
-		this.document = document;
-		this.configuration = config;
-		this.setLayout(new BorderLayout());
-		
-		//Only initizlize GL if 3d is enabled.
-		if (is3dEnabled()) {
-			//Fixes a linux / X bug: Splash must be closed before GL Init
-			SplashScreen splash = Splash.getSplashScreen();
-			if (splash != null && splash.isVisible())
-				splash.close();
-			
-			initGLCanvas();
-		}
-	}
-	
-	public void flushTextureCaches() {
-		canvas.invoke(true, new GLRunnable() {
-			@Override
-			public boolean run(GLAutoDrawable drawable) {
-				rr.flushTextureCache(drawable);
-				return false;
-			}
-		});
-	}
-	
-	/**
-	 * Return true if 3d view is enabled. This may be toggled by the user at
-	 * launch time.
-	 * @return
-	 */
-	public static boolean is3dEnabled() {
-		return System.getProperty("openrocket.3d.disable") == null;
-	}
-	
-	private void initGLCanvas() {
-		log.debug("Initializing RocketFigure3D OpenGL Canvas");
-		try {
-			log.debug("Setting up GL capabilities...");
-			
-<<<<<<< HEAD
-			log.verbose("GL - Getting Default Profile");
-			final GLProfile glp = GLProfile.get(GLProfile.GL2);
-			
-			log.verbose("GL - creating GLCapabilities");
-			final GLCapabilities caps = new GLCapabilities(glp);
-=======
-			log.trace("GL - Getting Default Profile");
-			GLProfile glp = GLProfile.getDefault();
-			
-			log.trace("GL - creating GLCapabilities");
-			GLCapabilities caps = new GLCapabilities(glp);
->>>>>>> 657592e1
-			
-			log.trace("GL - setSampleBuffers");
-			caps.setSampleBuffers(true);
-			
-			log.trace("GL - setNumSamples");
-			caps.setNumSamples(6);
-			
-<<<<<<< HEAD
-			log.verbose("GL - Creating Canvas");
-=======
-			log.trace("GL - setStencilBits");
-			caps.setStencilBits(1);
-			
-			log.trace("GL - Creating Canvas");
->>>>>>> 657592e1
-			canvas = new GLCanvas(caps);
-			
-			log.trace("GL - Registering as GLEventListener on canvas");
-			canvas.addGLEventListener(this);
-			
-			log.trace("GL - Adding canvas to this JPanel");
-			this.add(canvas, BorderLayout.CENTER);
-			
-			log.trace("GL - Setting up mouse listeners");
-			setupMouseListeners();
-			
-<<<<<<< HEAD
-			log.verbose("GL - Rasterizing Carets");
-=======
-			log.trace("GL - Rasterizine Carets"); //reticulating splines?
->>>>>>> 657592e1
-			rasterizeCarets();
-			
-		} catch (Throwable t) {
-			log.error("An error occurred creating 3d View", t);
-			canvas = null;
-			this.add(new JLabel("Unable to load 3d Libraries: "
-					+ t.getMessage()));
-		}
-	}
-	
-	/**
-	 * Set up the standard rendering hints on the Graphics2D
-	 */
-	private static void setRenderingHints(Graphics2D g) {
-		g.setRenderingHint(RenderingHints.KEY_STROKE_CONTROL,
-				RenderingHints.VALUE_STROKE_NORMALIZE);
-		g.setRenderingHint(RenderingHints.KEY_RENDERING,
-				RenderingHints.VALUE_RENDER_QUALITY);
-		g.setRenderingHint(RenderingHints.KEY_ANTIALIASING,
-				RenderingHints.VALUE_ANTIALIAS_ON);
-	}
-	
-	/**
-	 * Rasterize the carets into 2 buffered images that I can blit onto the
-	 * 3d display every redraw without all of the caret shape rendering overhead
-	 */
-	private void rasterizeCarets() {
-		Graphics2D g2d;
-		
-		//Rasterize a CG Caret
-		cgCaretRaster = new BufferedImage(CARET_SIZE, CARET_SIZE, BufferedImage.TYPE_4BYTE_ABGR);
-		g2d = cgCaretRaster.createGraphics();
-		setRenderingHints(g2d);
-		
-		g2d.setBackground(new Color(0, 0, 0, 0));
-		g2d.clearRect(0, 0, CARET_SIZE, CARET_SIZE);
-		
-		new CGCaret(CARET_SIZE / 2, CARET_SIZE / 2).paint(g2d, 1.0);
-		
-		g2d.dispose();
-		
-		//Rasterize a CP Caret
-		cpCaretRaster = new BufferedImage(CARET_SIZE, CARET_SIZE, BufferedImage.TYPE_4BYTE_ABGR);
-		g2d = cpCaretRaster.createGraphics();
-		setRenderingHints(g2d);
-		
-		g2d.setBackground(new Color(0, 0, 0, 0));
-		g2d.clearRect(0, 0, CARET_SIZE, CARET_SIZE);
-		
-		new CPCaret(CARET_SIZE / 2, CARET_SIZE / 2).paint(g2d, 1.0);
-		
-		g2d.dispose();
-		
-	}
-	
-	private void setupMouseListeners() {
-		MouseInputAdapter a = new MouseInputAdapter() {
-			int lastX;
-			int lastY;
-			MouseEvent pressEvent;
-			
-			@Override
-			public void mousePressed(final MouseEvent e) {
-				lastX = e.getX();
-				lastY = e.getY();
-				pressEvent = e;
-			}
-			
-			@Override
-			public void mouseClicked(final MouseEvent e) {
-				pickPoint = new Point(lastX, canvas.getHeight() - lastY);
-				pickEvent = e;
-				internalRepaint();
-			}
-			
-			@Override
-			public void mouseDragged(final MouseEvent e) {
-				int dx = lastX - e.getX();
-				int dy = lastY - e.getY();
-				lastX = e.getX();
-				lastY = e.getY();
-				
-				if (pressEvent.getButton() == MouseEvent.BUTTON1) {
-					if (Math.abs(dx) > Math.abs(dy)) {
-						setYaw(yaw - dx / 100.0);
-					} else {
-						if (yaw > Math.PI / 2.0 && yaw < 3.0 * Math.PI / 2.0) {
-							dy = -dy;
-						}
-						setRoll(roll - dy / 100.0);
-					}
-				} else {
-					lightPosition[0] -= 0.1f * dx;
-					lightPosition[1] += 0.1f * dy;
-					internalRepaint();
-				}
-			}
-		};
-		canvas.addMouseMotionListener(a);
-		canvas.addMouseListener(a);
-	}
-	
-	
-	@Override
-	public void display(final GLAutoDrawable drawable) {
-		GL2 gl = drawable.getGL().getGL2();
-		GLU glu = new GLU();
-		
-		gl.glEnable(GL.GL_MULTISAMPLE);
-		
-		gl.glClearColor(1, 1, 1, 1);
-		gl.glClear(GL.GL_COLOR_BUFFER_BIT | GL.GL_DEPTH_BUFFER_BIT);
-		
-		setupView(gl, glu);
-		
-		if (pickPoint != null) {
-			gl.glDisable(GLLightingFunc.GL_LIGHTING);
-			final RocketComponent picked = rr.pick(drawable, configuration,
-					pickPoint, pickEvent.isShiftDown() ? selection : null);
-			if (csl != null) {
-				final MouseEvent e = pickEvent;
-				SwingUtilities.invokeLater(new Runnable() {
-					@Override
-					public void run() {
-						if (picked == null) {
-							log.debug("unselecting");
-							csl.componentClicked(new RocketComponent[] {}, e);
-						} else {
-							csl.componentClicked(new RocketComponent[] { picked }, e);
-						}
-					}
-				});
-				
-			}
-			pickPoint = null;
-			
-			gl.glClearColor(1, 1, 1, 1);
-			gl.glClear(GL.GL_COLOR_BUFFER_BIT | GL.GL_DEPTH_BUFFER_BIT);
-			
-			gl.glEnable(GLLightingFunc.GL_LIGHTING);
-		}
-		rr.render(drawable, configuration, selection);
-		
-		drawExtras(gl, glu);
-		drawCarets(gl, glu);
-	}
-	
-	
-	private void drawCarets(final GL2 gl, final GLU glu) {
-		final Graphics2D og2d = caretOverlay.createGraphics();
-		setRenderingHints(og2d);
-		
-		og2d.setBackground(new Color(0, 0, 0, 0));
-		og2d.clearRect(0, 0, canvas.getWidth(), canvas.getHeight());
-		caretOverlay.markDirty(0, 0, canvas.getWidth(), canvas.getHeight());
-		
-		// The existing relative Extras don't really work right for 3d.
-		Coordinate pCP = project(cp, gl, glu);
-		Coordinate pCG = project(cg, gl, glu);
-		
-		final int d = CARET_SIZE / 2;
-		
-		//z order the carets 
-		if (pCG.z < pCP.z) {
-			//Subtract half of the caret size, so they are centered ( The +/- d in each translate)
-			//Flip the sense of the Y coordinate from GL to normal (Y+ up/down)
-			og2d.drawRenderedImage(
-					cpCaretRaster,
-					AffineTransform.getTranslateInstance((pCP.x - d),
-							canvas.getHeight() - (pCP.y + d)));
-			og2d.drawRenderedImage(
-					cgCaretRaster,
-					AffineTransform.getTranslateInstance((pCG.x - d),
-							canvas.getHeight() - (pCG.y + d)));
-		} else {
-			og2d.drawRenderedImage(
-					cgCaretRaster,
-					AffineTransform.getTranslateInstance((pCG.x - d),
-							canvas.getHeight() - (pCG.y + d)));
-			og2d.drawRenderedImage(
-					cpCaretRaster,
-					AffineTransform.getTranslateInstance((pCP.x - d),
-							canvas.getHeight() - (pCP.y + d)));
-		}
-		og2d.dispose();
-		
-		gl.glEnable(GL.GL_BLEND);
-		caretOverlay.drawAll();
-		gl.glDisable(GL.GL_BLEND);
-	}
-	
-	/**
-	 * Draw the extras overlay to the gl canvas.
-	 * Re-blits the overlay every frame. Only re-renders the overlay
-	 * when needed.
-	 */
-	private void drawExtras(final GL2 gl, final GLU glu) {
-		//Only re-render if needed
-		//	redrawExtras: Some external change (new simulation data) means
-		//		the data is out of date.
-		//	extrasOverlay.contentsLost(): For some reason the buffer with this
-		//		data is lost.
-		if (redrawExtras || extrasOverlay.contentsLost()) {
-			log.debug("Redrawing Overlay");
-			
-			final Graphics2D og2d = extrasOverlay.createGraphics();
-			setRenderingHints(og2d);
-			
-			og2d.setBackground(new Color(0, 0, 0, 0));
-			og2d.clearRect(0, 0, canvas.getWidth(), canvas.getHeight());
-			extrasOverlay.markDirty(0, 0, canvas.getWidth(), canvas.getHeight());
-			
-			for (FigureElement e : relativeExtra) {
-				e.paint(og2d, 1);
-			}
-			Rectangle rect = this.getVisibleRect();
-			
-			for (FigureElement e : absoluteExtra) {
-				e.paint(og2d, 1.0, rect);
-			}
-			og2d.dispose();
-			
-			redrawExtras = false;
-		}
-		
-		//Re-blit to gl canvas every time
-		gl.glEnable(GL.GL_BLEND);
-		extrasOverlay.drawAll();
-		gl.glDisable(GL.GL_BLEND);
-	}
-	
-	@Override
-<<<<<<< HEAD
-	public void dispose(final GLAutoDrawable drawable) {
-		log.verbose("GL - dispose() called");
-		rr.dispose(drawable);
-	}
-	
-	@Override
-	public void init(final GLAutoDrawable drawable) {
-		log.verbose("GL - init()");
-=======
-	public void dispose(GLAutoDrawable drawable) {
-		log.trace("GL - dispose() called");
-	}
-	
-	@Override
-	public void init(GLAutoDrawable drawable) {
-		log.trace("GL - init() called");
-		rr.init(drawable);
->>>>>>> 657592e1
-		
-		final GL2 gl = drawable.getGL().getGL2();
-		gl.glClearDepth(1.0f); // clear z-buffer to the farthest
-		
-		gl.glDepthFunc(GL.GL_LESS); // the type of depth test to do
-		
-		float amb = 0.5f;
-		float dif = 1.0f;
-		gl.glLightfv(GLLightingFunc.GL_LIGHT1, GLLightingFunc.GL_AMBIENT,
-				new float[] { amb, amb, amb, 1 }, 0);
-		gl.glLightfv(GLLightingFunc.GL_LIGHT1, GLLightingFunc.GL_DIFFUSE,
-				new float[] { dif, dif, dif, 1 }, 0);
-		gl.glLightfv(GLLightingFunc.GL_LIGHT1, GLLightingFunc.GL_SPECULAR,
-				new float[] { dif, dif, dif, 1 }, 0);
-		
-		gl.glEnable(GLLightingFunc.GL_LIGHT1);
-		gl.glEnable(GLLightingFunc.GL_LIGHTING);
-		gl.glShadeModel(GLLightingFunc.GL_SMOOTH);
-		
-		gl.glEnable(GLLightingFunc.GL_NORMALIZE);
-		
-		rr.init(drawable);
-		
-		extrasOverlay = new Overlay(drawable);
-		caretOverlay = new Overlay(drawable);
-<<<<<<< HEAD
-	}
-	
-	@Override
-	public void reshape(final GLAutoDrawable drawable, final int x, final int y, final int w, final int h) {
-		log.verbose("GL - reshape()");
-		final GL2 gl = drawable.getGL().getGL2();
-		final GLU glu = new GLU();
-=======
-		
-		log.trace("GL - init() complete");
-	}
-	
-	@Override
-	public void reshape(GLAutoDrawable drawable, int x, int y, int w, int h) {
-		log.trace("GL - reshape() called");
-		GL2 gl = drawable.getGL().getGL2();
-		GLU glu = new GLU();
->>>>>>> 657592e1
-		
-		final double ratio = (double) w / (double) h;
-		fovX = fovY * ratio;
-		
-		gl.glMatrixMode(GLMatrixFunc.GL_PROJECTION);
-		gl.glLoadIdentity();
-		glu.gluPerspective(fovY, ratio, 0.1f, 50f);
-		gl.glMatrixMode(GLMatrixFunc.GL_MODELVIEW);
-		
-		redrawExtras = true;
-<<<<<<< HEAD
-=======
-		log.trace("GL - reshape() complete");
->>>>>>> 657592e1
-	}
-	
-	@SuppressWarnings("unused")
-	private static class Bounds {
-		double xMin, xMax, xSize;
-		double yMin, yMax, ySize;
-		double zMin, zMax, zSize;
-		double rMax;
-	}
-	
-	private Bounds cachedBounds = null;
-	
-	/**
-	 * Calculates the bounds for the current configuration
-	 * 
-	 * @return
-	 */
-	private Bounds calculateBounds() {
-		if (cachedBounds != null) {
-			return cachedBounds;
-		} else {
-			final Bounds b = new Bounds();
-			final Collection<Coordinate> bounds = configuration.getBounds();
-			for (Coordinate c : bounds) {
-				b.xMax = Math.max(b.xMax, c.x);
-				b.xMin = Math.min(b.xMin, c.x);
-				
-				b.yMax = Math.max(b.yMax, c.y);
-				b.yMin = Math.min(b.yMin, c.y);
-				
-				b.zMax = Math.max(b.zMax, c.z);
-				b.zMin = Math.min(b.zMin, c.z);
-				
-				double r = MathUtil.hypot(c.y, c.z);
-				b.rMax = Math.max(b.rMax, r);
-			}
-			b.xSize = b.xMax - b.xMin;
-			b.ySize = b.yMax - b.yMin;
-			b.zSize = b.zMax - b.zMin;
-			cachedBounds = b;
-			return b;
-		}
-	}
-	
-<<<<<<< HEAD
-	private void setupView(final GL2 gl, final GLU glu) {
-=======
-	private void setupView(GL2 gl, GLU glu) {
-		log.trace("GL - setupView() called");
->>>>>>> 657592e1
-		gl.glLoadIdentity();
-		
-		gl.glLightfv(GLLightingFunc.GL_LIGHT1, GLLightingFunc.GL_POSITION,
-				lightPosition, 0);
-		
-		// Get the bounds
-		final Bounds b = calculateBounds();
-		
-		// Calculate the distance needed to fit the bounds in both the X and Y
-		// direction
-		// Add 10% for space around it.
-		final double dX = (b.xSize * 1.2 / 2.0)
-				/ Math.tan(Math.toRadians(fovX / 2.0));
-		final double dY = (b.rMax * 2.0 * 1.2 / 2.0)
-				/ Math.tan(Math.toRadians(fovY / 2.0));
-		
-		// Move back the greater of the 2 distances
-		glu.gluLookAt(0, 0, Math.max(dX, dY), 0, 0, 0, 0, 1, 0);
-		
-		gl.glRotated(yaw * (180.0 / Math.PI), 0, 1, 0);
-		gl.glRotated(roll * (180.0 / Math.PI), 1, 0, 0);
-		
-		// Center the rocket in the view.
-		gl.glTranslated(-b.xMin - b.xSize / 2.0, 0, 0);
-		
-		//Change to LEFT Handed coordinates
-		gl.glScaled(1, 1, -1);
-		gl.glFrontFace(GL.GL_CW);
-		
-		//Flip textures for LEFT handed coords
-		gl.glMatrixMode(GL.GL_TEXTURE);
-		gl.glLoadIdentity();
-		gl.glScaled(-1, 1, 1);
-		gl.glTranslated(-1, 0, 0);
-		gl.glMatrixMode(GLMatrixFunc.GL_MODELVIEW);
-<<<<<<< HEAD
-=======
-		
-		log.trace("GL - setupView() complete");
->>>>>>> 657592e1
-	}
-	
-	/**
-	 * Call when the rocket has changed
-	 */
-	public void updateFigure() {
-		log.debug("3D Figure Updated");
-		cachedBounds = null;
-		canvas.invoke(true, new GLRunnable() {
-			@Override
-			public boolean run(GLAutoDrawable drawable) {
-				rr.updateFigure(drawable);
-				return false;
-			}
-		});
-	}
-	
-	private void internalRepaint() {
-<<<<<<< HEAD
-		super.repaint();
-		if (canvas != null)
-			canvas.display();
-=======
-		log.trace("GL - internalRepaint() called");
-		super.repaint();
-		if (canvas != null)
-			canvas.display();
-		log.trace("GL - internalRepaint() complete");
->>>>>>> 657592e1
-	}
-	
-	@Override
-	public void repaint() {
-<<<<<<< HEAD
-		redrawExtras = true;
-		internalRepaint();
-=======
-		log.trace("GL - repaint() called");
-		redrawExtras = true;
-		internalRepaint();
-		log.trace("GL - repaint() complete");
->>>>>>> 657592e1
-	}
-	
-	private Set<RocketComponent> selection = new HashSet<RocketComponent>();
-	
-	public void setSelection(final RocketComponent[] selection) {
-		this.selection.clear();
-		if (selection != null) {
-			for (RocketComponent c : selection)
-				this.selection.add(c);
-		}
-		internalRepaint();
-	}
-	
-	private void setRoll(final double rot) {
-		if (MathUtil.equals(roll, rot))
-			return;
-		this.roll = MathUtil.reduce360(rot);
-		internalRepaint();
-	}
-	
-	private void setYaw(final double rot) {
-		if (MathUtil.equals(yaw, rot))
-			return;
-		this.yaw = MathUtil.reduce360(rot);
-		internalRepaint();
-	}
-	
-	// ///////////// Extra methods
-	
-<<<<<<< HEAD
-	private Coordinate project(final Coordinate c, final GL2 gl, final GLU glu) {
-		final double[] mvmatrix = new double[16];
-		final double[] projmatrix = new double[16];
-		final int[] viewport = new int[4];
-=======
-	private Coordinate project(Coordinate c, GL2 gl, GLU glu) {
-		log.trace("GL - project() called");
-		double[] mvmatrix = new double[16];
-		double[] projmatrix = new double[16];
-		int[] viewport = new int[4];
->>>>>>> 657592e1
-		
-		gl.glGetIntegerv(GL.GL_VIEWPORT, viewport, 0);
-		gl.glGetDoublev(GLMatrixFunc.GL_MODELVIEW_MATRIX, mvmatrix, 0);
-		gl.glGetDoublev(GLMatrixFunc.GL_PROJECTION_MATRIX, projmatrix, 0);
-		
-		final double out[] = new double[4];
-		glu.gluProject(c.x, c.y, c.z, mvmatrix, 0, projmatrix, 0, viewport, 0,
-				out, 0);
-		
-<<<<<<< HEAD
-=======
-		log.trace("GL - peoject() complete");
->>>>>>> 657592e1
-		return new Coordinate(out[0], out[1], out[2]);
-		
-	}
-	
-	private Coordinate cp = new Coordinate(0, 0, 0);
-	private Coordinate cg = new Coordinate(0, 0, 0);
-	
-	public void setCG(final Coordinate cg) {
-		this.cg = cg;
-		redrawExtras = true;
-	}
-	
-	public void setCP(final Coordinate cp) {
-		this.cp = cp;
-		redrawExtras = true;
-	}
-	
-	public void addRelativeExtra(final FigureElement p) {
-		relativeExtra.add(p);
-		redrawExtras = true;
-	}
-	
-	public void removeRelativeExtra(final FigureElement p) {
-		relativeExtra.remove(p);
-		redrawExtras = true;
-	}
-	
-	public void clearRelativeExtra() {
-		relativeExtra.clear();
-		redrawExtras = true;
-	}
-	
-	public void addAbsoluteExtra(final FigureElement p) {
-		absoluteExtra.add(p);
-		redrawExtras = true;
-	}
-	
-	public void removeAbsoluteExtra(final FigureElement p) {
-		absoluteExtra.remove(p);
-		redrawExtras = true;
-	}
-	
-	public void clearAbsoluteExtra() {
-		absoluteExtra.clear();
-		redrawExtras = true;
-	}
-	
-	private ComponentSelectionListener csl;
-	
-	public static interface ComponentSelectionListener {
-		public void componentClicked(RocketComponent[] components, MouseEvent e);
-	}
-	
-	public void addComponentSelectionListener(
-			ComponentSelectionListener newListener) {
-		this.csl = newListener;
-	}
-	
-	public void setType(final int t) {
-		// The first time the user selects any 3d figure types,  the canvas' internal _drawable
-		// has not been realized.  Unfortunately, there is a test in canvas.invoke which doesn't
-		// execute the runnable if the drawable isn't realized.
-		// In order to trump this, we test if the canvas has not been realized and initialize
-		// the renderer accordingly.  There is certainly a better way to do this.
-		
-		final RocketRenderer newRR;
-		
-		switch (t) {
-		case TYPE_FINISHED:
-			newRR = new RealisticRenderer(document);
-			break;
-		case TYPE_UNFINISHED:
-			newRR = new UnfinishedRenderer(document);
-			break;
-		default:
-			newRR = new FigureRenderer();
-		}
-		
-		if (!canvas.isRealized()) {
-			rr = newRR;
-		} else {
-			canvas.invoke(true, new GLRunnable() {
-				@Override
-				public boolean run(GLAutoDrawable drawable) {
-					rr.dispose(drawable);
-					rr = newRR;
-					newRR.init(drawable);
-					return false;
-				}
-			});
-		}
-	}
-	
-}
+package net.sf.openrocket.gui.figure3d;
+
+import java.awt.BorderLayout;
+import java.awt.Color;
+import java.awt.Graphics2D;
+import java.awt.Point;
+import java.awt.Rectangle;
+import java.awt.RenderingHints;
+import java.awt.SplashScreen;
+import java.awt.event.MouseEvent;
+import java.awt.geom.AffineTransform;
+import java.awt.image.BufferedImage;
+import java.util.ArrayList;
+import java.util.Collection;
+import java.util.HashSet;
+import java.util.Set;
+
+import javax.media.opengl.GL;
+import javax.media.opengl.GL2;
+import javax.media.opengl.GLAutoDrawable;
+import javax.media.opengl.GLCapabilities;
+import javax.media.opengl.GLEventListener;
+import javax.media.opengl.GLProfile;
+import javax.media.opengl.GLRunnable;
+import javax.media.opengl.awt.GLCanvas;
+import javax.media.opengl.fixedfunc.GLLightingFunc;
+import javax.media.opengl.fixedfunc.GLMatrixFunc;
+import javax.media.opengl.glu.GLU;
+import javax.swing.JLabel;
+import javax.swing.JPanel;
+import javax.swing.JPopupMenu;
+import javax.swing.SwingUtilities;
+import javax.swing.event.MouseInputAdapter;
+
+import net.sf.openrocket.document.OpenRocketDocument;
+import net.sf.openrocket.gui.figureelements.CGCaret;
+import net.sf.openrocket.gui.figureelements.CPCaret;
+import net.sf.openrocket.gui.figureelements.FigureElement;
+import net.sf.openrocket.gui.main.Splash;
+import net.sf.openrocket.rocketcomponent.Configuration;
+import net.sf.openrocket.rocketcomponent.RocketComponent;
+import net.sf.openrocket.util.Coordinate;
+import net.sf.openrocket.util.MathUtil;
+
+import org.slf4j.Logger;
+import org.slf4j.LoggerFactory;
+
+import com.jogamp.opengl.util.awt.Overlay;
+
+/*
+ * @author Bill Kuker <bkuker@billkuker.com>
+ */
+public class RocketFigure3d extends JPanel implements GLEventListener {
+	
+	public static final int TYPE_FIGURE = 0;
+	public static final int TYPE_UNFINISHED = 1;
+	public static final int TYPE_FINISHED = 2;
+	
+	private static final long serialVersionUID = 1L;
+	private static final Logger log = LoggerFactory.getLogger(RocketFigure3d.class);
+	
+	static {
+		//this allows the GL canvas and things like the motor selection
+		//drop down to z-order themselves.
+		JPopupMenu.setDefaultLightWeightPopupEnabled(false);
+	}
+	
+	private static final double fovY = 15.0;
+	private static double fovX = Double.NaN;
+	private static final int CARET_SIZE = 20;
+	
+	private final OpenRocketDocument document;
+	private final Configuration configuration;
+	private GLCanvas canvas;
+	
+	
+	
+	private Overlay extrasOverlay, caretOverlay;
+	private BufferedImage cgCaretRaster, cpCaretRaster;
+	private volatile boolean redrawExtras = true;
+	
+	private final ArrayList<FigureElement> relativeExtra = new ArrayList<FigureElement>();
+	private final ArrayList<FigureElement> absoluteExtra = new ArrayList<FigureElement>();
+	
+	private double roll = 0;
+	private double yaw = 0;
+	
+	Point pickPoint = null;
+	MouseEvent pickEvent;
+	
+	float[] lightPosition = new float[] { 1, 4, 1, 0 };
+	
+	RocketRenderer rr = new FigureRenderer();
+	
+	public RocketFigure3d(final OpenRocketDocument document, final Configuration config) {
+		this.document = document;
+		this.configuration = config;
+		this.setLayout(new BorderLayout());
+		
+		//Only initizlize GL if 3d is enabled.
+		if (is3dEnabled()) {
+			//Fixes a linux / X bug: Splash must be closed before GL Init
+			SplashScreen splash = Splash.getSplashScreen();
+			if (splash != null && splash.isVisible())
+				splash.close();
+			
+			initGLCanvas();
+		}
+	}
+	
+	public void flushTextureCaches() {
+		canvas.invoke(true, new GLRunnable() {
+			@Override
+			public boolean run(GLAutoDrawable drawable) {
+				rr.flushTextureCache(drawable);
+				return false;
+			}
+		});
+	}
+	
+	/**
+	 * Return true if 3d view is enabled. This may be toggled by the user at
+	 * launch time.
+	 * @return
+	 */
+	public static boolean is3dEnabled() {
+		return System.getProperty("openrocket.3d.disable") == null;
+	}
+	
+	private void initGLCanvas() {
+		log.debug("Initializing RocketFigure3D OpenGL Canvas");
+		try {
+			log.debug("Setting up GL capabilities...");
+			
+			log.trace("GL - Getting Default Profile");
+			final GLProfile glp = GLProfile.get(GLProfile.GL2);
+			
+			log.trace("GL - creating GLCapabilities");
+			final GLCapabilities caps = new GLCapabilities(glp);
+			
+			log.trace("GL - setSampleBuffers");
+			caps.setSampleBuffers(true);
+			
+			log.trace("GL - setNumSamples");
+			caps.setNumSamples(6);
+			
+			log.trace("GL - Creating Canvas");
+			canvas = new GLCanvas(caps);
+			
+			log.trace("GL - Registering as GLEventListener on canvas");
+			canvas.addGLEventListener(this);
+			
+			log.trace("GL - Adding canvas to this JPanel");
+			this.add(canvas, BorderLayout.CENTER);
+			
+			log.trace("GL - Setting up mouse listeners");
+			setupMouseListeners();
+			
+			log.trace("GL - Rasterizing Carets");
+			rasterizeCarets();
+			
+		} catch (Throwable t) {
+			log.error("An error occurred creating 3d View", t);
+			canvas = null;
+			this.add(new JLabel("Unable to load 3d Libraries: "
+					+ t.getMessage()));
+		}
+	}
+	
+	/**
+	 * Set up the standard rendering hints on the Graphics2D
+	 */
+	private static void setRenderingHints(Graphics2D g) {
+		g.setRenderingHint(RenderingHints.KEY_STROKE_CONTROL,
+				RenderingHints.VALUE_STROKE_NORMALIZE);
+		g.setRenderingHint(RenderingHints.KEY_RENDERING,
+				RenderingHints.VALUE_RENDER_QUALITY);
+		g.setRenderingHint(RenderingHints.KEY_ANTIALIASING,
+				RenderingHints.VALUE_ANTIALIAS_ON);
+	}
+	
+	/**
+	 * Rasterize the carets into 2 buffered images that I can blit onto the
+	 * 3d display every redraw without all of the caret shape rendering overhead
+	 */
+	private void rasterizeCarets() {
+		Graphics2D g2d;
+		
+		//Rasterize a CG Caret
+		cgCaretRaster = new BufferedImage(CARET_SIZE, CARET_SIZE, BufferedImage.TYPE_4BYTE_ABGR);
+		g2d = cgCaretRaster.createGraphics();
+		setRenderingHints(g2d);
+		
+		g2d.setBackground(new Color(0, 0, 0, 0));
+		g2d.clearRect(0, 0, CARET_SIZE, CARET_SIZE);
+		
+		new CGCaret(CARET_SIZE / 2, CARET_SIZE / 2).paint(g2d, 1.0);
+		
+		g2d.dispose();
+		
+		//Rasterize a CP Caret
+		cpCaretRaster = new BufferedImage(CARET_SIZE, CARET_SIZE, BufferedImage.TYPE_4BYTE_ABGR);
+		g2d = cpCaretRaster.createGraphics();
+		setRenderingHints(g2d);
+		
+		g2d.setBackground(new Color(0, 0, 0, 0));
+		g2d.clearRect(0, 0, CARET_SIZE, CARET_SIZE);
+		
+		new CPCaret(CARET_SIZE / 2, CARET_SIZE / 2).paint(g2d, 1.0);
+		
+		g2d.dispose();
+		
+	}
+	
+	private void setupMouseListeners() {
+		MouseInputAdapter a = new MouseInputAdapter() {
+			int lastX;
+			int lastY;
+			MouseEvent pressEvent;
+			
+			@Override
+			public void mousePressed(final MouseEvent e) {
+				lastX = e.getX();
+				lastY = e.getY();
+				pressEvent = e;
+			}
+			
+			@Override
+			public void mouseClicked(final MouseEvent e) {
+				pickPoint = new Point(lastX, canvas.getHeight() - lastY);
+				pickEvent = e;
+				internalRepaint();
+			}
+			
+			@Override
+			public void mouseDragged(final MouseEvent e) {
+				int dx = lastX - e.getX();
+				int dy = lastY - e.getY();
+				lastX = e.getX();
+				lastY = e.getY();
+				
+				if (pressEvent.getButton() == MouseEvent.BUTTON1) {
+					if (Math.abs(dx) > Math.abs(dy)) {
+						setYaw(yaw - dx / 100.0);
+					} else {
+						if (yaw > Math.PI / 2.0 && yaw < 3.0 * Math.PI / 2.0) {
+							dy = -dy;
+						}
+						setRoll(roll - dy / 100.0);
+					}
+				} else {
+					lightPosition[0] -= 0.1f * dx;
+					lightPosition[1] += 0.1f * dy;
+					internalRepaint();
+				}
+			}
+		};
+		canvas.addMouseMotionListener(a);
+		canvas.addMouseListener(a);
+	}
+	
+	
+	@Override
+	public void display(final GLAutoDrawable drawable) {
+		GL2 gl = drawable.getGL().getGL2();
+		GLU glu = new GLU();
+		
+		gl.glEnable(GL.GL_MULTISAMPLE);
+		
+		gl.glClearColor(1, 1, 1, 1);
+		gl.glClear(GL.GL_COLOR_BUFFER_BIT | GL.GL_DEPTH_BUFFER_BIT);
+		
+		setupView(gl, glu);
+		
+		if (pickPoint != null) {
+			gl.glDisable(GLLightingFunc.GL_LIGHTING);
+			final RocketComponent picked = rr.pick(drawable, configuration,
+					pickPoint, pickEvent.isShiftDown() ? selection : null);
+			if (csl != null) {
+				final MouseEvent e = pickEvent;
+				SwingUtilities.invokeLater(new Runnable() {
+					@Override
+					public void run() {
+						if (picked == null) {
+							log.debug("unselecting");
+							csl.componentClicked(new RocketComponent[] {}, e);
+						} else {
+							csl.componentClicked(new RocketComponent[] { picked }, e);
+						}
+					}
+				});
+				
+			}
+			pickPoint = null;
+			
+			gl.glClearColor(1, 1, 1, 1);
+			gl.glClear(GL.GL_COLOR_BUFFER_BIT | GL.GL_DEPTH_BUFFER_BIT);
+			
+			gl.glEnable(GLLightingFunc.GL_LIGHTING);
+		}
+		rr.render(drawable, configuration, selection);
+		
+		drawExtras(gl, glu);
+		drawCarets(gl, glu);
+	}
+	
+	
+	private void drawCarets(final GL2 gl, final GLU glu) {
+		final Graphics2D og2d = caretOverlay.createGraphics();
+		setRenderingHints(og2d);
+		
+		og2d.setBackground(new Color(0, 0, 0, 0));
+		og2d.clearRect(0, 0, canvas.getWidth(), canvas.getHeight());
+		caretOverlay.markDirty(0, 0, canvas.getWidth(), canvas.getHeight());
+		
+		// The existing relative Extras don't really work right for 3d.
+		Coordinate pCP = project(cp, gl, glu);
+		Coordinate pCG = project(cg, gl, glu);
+		
+		final int d = CARET_SIZE / 2;
+		
+		//z order the carets 
+		if (pCG.z < pCP.z) {
+			//Subtract half of the caret size, so they are centered ( The +/- d in each translate)
+			//Flip the sense of the Y coordinate from GL to normal (Y+ up/down)
+			og2d.drawRenderedImage(
+					cpCaretRaster,
+					AffineTransform.getTranslateInstance((pCP.x - d),
+							canvas.getHeight() - (pCP.y + d)));
+			og2d.drawRenderedImage(
+					cgCaretRaster,
+					AffineTransform.getTranslateInstance((pCG.x - d),
+							canvas.getHeight() - (pCG.y + d)));
+		} else {
+			og2d.drawRenderedImage(
+					cgCaretRaster,
+					AffineTransform.getTranslateInstance((pCG.x - d),
+							canvas.getHeight() - (pCG.y + d)));
+			og2d.drawRenderedImage(
+					cpCaretRaster,
+					AffineTransform.getTranslateInstance((pCP.x - d),
+							canvas.getHeight() - (pCP.y + d)));
+		}
+		og2d.dispose();
+		
+		gl.glEnable(GL.GL_BLEND);
+		caretOverlay.drawAll();
+		gl.glDisable(GL.GL_BLEND);
+	}
+	
+	/**
+	 * Draw the extras overlay to the gl canvas.
+	 * Re-blits the overlay every frame. Only re-renders the overlay
+	 * when needed.
+	 */
+	private void drawExtras(final GL2 gl, final GLU glu) {
+		//Only re-render if needed
+		//	redrawExtras: Some external change (new simulation data) means
+		//		the data is out of date.
+		//	extrasOverlay.contentsLost(): For some reason the buffer with this
+		//		data is lost.
+		if (redrawExtras || extrasOverlay.contentsLost()) {
+			log.debug("Redrawing Overlay");
+			
+			final Graphics2D og2d = extrasOverlay.createGraphics();
+			setRenderingHints(og2d);
+			
+			og2d.setBackground(new Color(0, 0, 0, 0));
+			og2d.clearRect(0, 0, canvas.getWidth(), canvas.getHeight());
+			extrasOverlay.markDirty(0, 0, canvas.getWidth(), canvas.getHeight());
+			
+			for (FigureElement e : relativeExtra) {
+				e.paint(og2d, 1);
+			}
+			Rectangle rect = this.getVisibleRect();
+			
+			for (FigureElement e : absoluteExtra) {
+				e.paint(og2d, 1.0, rect);
+			}
+			og2d.dispose();
+			
+			redrawExtras = false;
+		}
+		
+		//Re-blit to gl canvas every time
+		gl.glEnable(GL.GL_BLEND);
+		extrasOverlay.drawAll();
+		gl.glDisable(GL.GL_BLEND);
+	}
+	
+	@Override
+	public void dispose(final GLAutoDrawable drawable) {
+		log.trace("GL - dispose() called");
+		rr.dispose(drawable);
+	}
+	
+	@Override
+	public void init(final GLAutoDrawable drawable) {
+		log.trace("GL - init()");
+		
+		final GL2 gl = drawable.getGL().getGL2();
+		gl.glClearDepth(1.0f); // clear z-buffer to the farthest
+		
+		gl.glDepthFunc(GL.GL_LESS); // the type of depth test to do
+		
+		float amb = 0.5f;
+		float dif = 1.0f;
+		gl.glLightfv(GLLightingFunc.GL_LIGHT1, GLLightingFunc.GL_AMBIENT,
+				new float[] { amb, amb, amb, 1 }, 0);
+		gl.glLightfv(GLLightingFunc.GL_LIGHT1, GLLightingFunc.GL_DIFFUSE,
+				new float[] { dif, dif, dif, 1 }, 0);
+		gl.glLightfv(GLLightingFunc.GL_LIGHT1, GLLightingFunc.GL_SPECULAR,
+				new float[] { dif, dif, dif, 1 }, 0);
+		
+		gl.glEnable(GLLightingFunc.GL_LIGHT1);
+		gl.glEnable(GLLightingFunc.GL_LIGHTING);
+		gl.glShadeModel(GLLightingFunc.GL_SMOOTH);
+		
+		gl.glEnable(GLLightingFunc.GL_NORMALIZE);
+		
+		rr.init(drawable);
+		
+		extrasOverlay = new Overlay(drawable);
+		caretOverlay = new Overlay(drawable);
+	}
+	
+	@Override
+	public void reshape(final GLAutoDrawable drawable, final int x, final int y, final int w, final int h) {
+		log.trace("GL - reshape()");
+		final GL2 gl = drawable.getGL().getGL2();
+		final GLU glu = new GLU();
+		
+		final double ratio = (double) w / (double) h;
+		fovX = fovY * ratio;
+		
+		gl.glMatrixMode(GLMatrixFunc.GL_PROJECTION);
+		gl.glLoadIdentity();
+		glu.gluPerspective(fovY, ratio, 0.1f, 50f);
+		gl.glMatrixMode(GLMatrixFunc.GL_MODELVIEW);
+		
+		redrawExtras = true;
+	}
+	
+	@SuppressWarnings("unused")
+	private static class Bounds {
+		double xMin, xMax, xSize;
+		double yMin, yMax, ySize;
+		double zMin, zMax, zSize;
+		double rMax;
+	}
+	
+	private Bounds cachedBounds = null;
+	
+	/**
+	 * Calculates the bounds for the current configuration
+	 * 
+	 * @return
+	 */
+	private Bounds calculateBounds() {
+		if (cachedBounds != null) {
+			return cachedBounds;
+		} else {
+			final Bounds b = new Bounds();
+			final Collection<Coordinate> bounds = configuration.getBounds();
+			for (Coordinate c : bounds) {
+				b.xMax = Math.max(b.xMax, c.x);
+				b.xMin = Math.min(b.xMin, c.x);
+				
+				b.yMax = Math.max(b.yMax, c.y);
+				b.yMin = Math.min(b.yMin, c.y);
+				
+				b.zMax = Math.max(b.zMax, c.z);
+				b.zMin = Math.min(b.zMin, c.z);
+				
+				double r = MathUtil.hypot(c.y, c.z);
+				b.rMax = Math.max(b.rMax, r);
+			}
+			b.xSize = b.xMax - b.xMin;
+			b.ySize = b.yMax - b.yMin;
+			b.zSize = b.zMax - b.zMin;
+			cachedBounds = b;
+			return b;
+		}
+	}
+	
+	private void setupView(final GL2 gl, final GLU glu) {
+		gl.glLoadIdentity();
+		
+		gl.glLightfv(GLLightingFunc.GL_LIGHT1, GLLightingFunc.GL_POSITION,
+				lightPosition, 0);
+		
+		// Get the bounds
+		final Bounds b = calculateBounds();
+		
+		// Calculate the distance needed to fit the bounds in both the X and Y
+		// direction
+		// Add 10% for space around it.
+		final double dX = (b.xSize * 1.2 / 2.0)
+				/ Math.tan(Math.toRadians(fovX / 2.0));
+		final double dY = (b.rMax * 2.0 * 1.2 / 2.0)
+				/ Math.tan(Math.toRadians(fovY / 2.0));
+		
+		// Move back the greater of the 2 distances
+		glu.gluLookAt(0, 0, Math.max(dX, dY), 0, 0, 0, 0, 1, 0);
+		
+		gl.glRotated(yaw * (180.0 / Math.PI), 0, 1, 0);
+		gl.glRotated(roll * (180.0 / Math.PI), 1, 0, 0);
+		
+		// Center the rocket in the view.
+		gl.glTranslated(-b.xMin - b.xSize / 2.0, 0, 0);
+		
+		//Change to LEFT Handed coordinates
+		gl.glScaled(1, 1, -1);
+		gl.glFrontFace(GL.GL_CW);
+		
+		//Flip textures for LEFT handed coords
+		gl.glMatrixMode(GL.GL_TEXTURE);
+		gl.glLoadIdentity();
+		gl.glScaled(-1, 1, 1);
+		gl.glTranslated(-1, 0, 0);
+		gl.glMatrixMode(GLMatrixFunc.GL_MODELVIEW);
+	}
+	
+	/**
+	 * Call when the rocket has changed
+	 */
+	public void updateFigure() {
+		log.debug("3D Figure Updated");
+		cachedBounds = null;
+		canvas.invoke(true, new GLRunnable() {
+			@Override
+			public boolean run(GLAutoDrawable drawable) {
+				rr.updateFigure(drawable);
+				return false;
+			}
+		});
+	}
+	
+	private void internalRepaint() {
+		super.repaint();
+		if (canvas != null)
+			canvas.display();
+	}
+	
+	@Override
+	public void repaint() {
+		redrawExtras = true;
+		internalRepaint();
+	}
+	
+	private Set<RocketComponent> selection = new HashSet<RocketComponent>();
+	
+	public void setSelection(final RocketComponent[] selection) {
+		this.selection.clear();
+		if (selection != null) {
+			for (RocketComponent c : selection)
+				this.selection.add(c);
+		}
+		internalRepaint();
+	}
+	
+	private void setRoll(final double rot) {
+		if (MathUtil.equals(roll, rot))
+			return;
+		this.roll = MathUtil.reduce360(rot);
+		internalRepaint();
+	}
+	
+	private void setYaw(final double rot) {
+		if (MathUtil.equals(yaw, rot))
+			return;
+		this.yaw = MathUtil.reduce360(rot);
+		internalRepaint();
+	}
+	
+	// ///////////// Extra methods
+	
+	private Coordinate project(final Coordinate c, final GL2 gl, final GLU glu) {
+		final double[] mvmatrix = new double[16];
+		final double[] projmatrix = new double[16];
+		final int[] viewport = new int[4];
+		
+		gl.glGetIntegerv(GL.GL_VIEWPORT, viewport, 0);
+		gl.glGetDoublev(GLMatrixFunc.GL_MODELVIEW_MATRIX, mvmatrix, 0);
+		gl.glGetDoublev(GLMatrixFunc.GL_PROJECTION_MATRIX, projmatrix, 0);
+		
+		final double out[] = new double[4];
+		glu.gluProject(c.x, c.y, c.z, mvmatrix, 0, projmatrix, 0, viewport, 0,
+				out, 0);
+		
+		return new Coordinate(out[0], out[1], out[2]);
+		
+	}
+	
+	private Coordinate cp = new Coordinate(0, 0, 0);
+	private Coordinate cg = new Coordinate(0, 0, 0);
+	
+	public void setCG(final Coordinate cg) {
+		this.cg = cg;
+		redrawExtras = true;
+	}
+	
+	public void setCP(final Coordinate cp) {
+		this.cp = cp;
+		redrawExtras = true;
+	}
+	
+	public void addRelativeExtra(final FigureElement p) {
+		relativeExtra.add(p);
+		redrawExtras = true;
+	}
+	
+	public void removeRelativeExtra(final FigureElement p) {
+		relativeExtra.remove(p);
+		redrawExtras = true;
+	}
+	
+	public void clearRelativeExtra() {
+		relativeExtra.clear();
+		redrawExtras = true;
+	}
+	
+	public void addAbsoluteExtra(final FigureElement p) {
+		absoluteExtra.add(p);
+		redrawExtras = true;
+	}
+	
+	public void removeAbsoluteExtra(final FigureElement p) {
+		absoluteExtra.remove(p);
+		redrawExtras = true;
+	}
+	
+	public void clearAbsoluteExtra() {
+		absoluteExtra.clear();
+		redrawExtras = true;
+	}
+	
+	private ComponentSelectionListener csl;
+	
+	public static interface ComponentSelectionListener {
+		public void componentClicked(RocketComponent[] components, MouseEvent e);
+	}
+	
+	public void addComponentSelectionListener(
+			ComponentSelectionListener newListener) {
+		this.csl = newListener;
+	}
+	
+	public void setType(final int t) {
+		// The first time the user selects any 3d figure types,  the canvas' internal _drawable
+		// has not been realized.  Unfortunately, there is a test in canvas.invoke which doesn't
+		// execute the runnable if the drawable isn't realized.
+		// In order to trump this, we test if the canvas has not been realized and initialize
+		// the renderer accordingly.  There is certainly a better way to do this.
+		
+		final RocketRenderer newRR;
+		
+		switch (t) {
+		case TYPE_FINISHED:
+			newRR = new RealisticRenderer(document);
+			break;
+		case TYPE_UNFINISHED:
+			newRR = new UnfinishedRenderer(document);
+			break;
+		default:
+			newRR = new FigureRenderer();
+		}
+		
+		if (!canvas.isRealized()) {
+			rr = newRR;
+		} else {
+			canvas.invoke(true, new GLRunnable() {
+				@Override
+				public boolean run(GLAutoDrawable drawable) {
+					rr.dispose(drawable);
+					rr = newRR;
+					newRR.init(drawable);
+					return false;
+				}
+			});
+		}
+	}
+	
+}