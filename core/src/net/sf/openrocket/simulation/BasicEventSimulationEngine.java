package net.sf.openrocket.simulation;

import java.util.Iterator;

import net.sf.openrocket.aerodynamics.Warning;
import net.sf.openrocket.l10n.Translator;
import net.sf.openrocket.logging.LogHelper;
import net.sf.openrocket.motor.Motor;
import net.sf.openrocket.motor.MotorId;
import net.sf.openrocket.motor.MotorInstance;
import net.sf.openrocket.motor.MotorInstanceConfiguration;
import net.sf.openrocket.rocketcomponent.Configuration;
import net.sf.openrocket.rocketcomponent.DeploymentConfiguration;
import net.sf.openrocket.rocketcomponent.MotorConfiguration;
import net.sf.openrocket.rocketcomponent.MotorMount;
import net.sf.openrocket.rocketcomponent.RecoveryDevice;
import net.sf.openrocket.rocketcomponent.RocketComponent;
import net.sf.openrocket.rocketcomponent.Stage;
import net.sf.openrocket.rocketcomponent.StageSeparationConfiguration;
import net.sf.openrocket.simulation.exception.MotorIgnitionException;
import net.sf.openrocket.simulation.exception.SimulationException;
import net.sf.openrocket.simulation.exception.SimulationLaunchException;
import net.sf.openrocket.simulation.listeners.SimulationListenerHelper;
import net.sf.openrocket.startup.Application;
import net.sf.openrocket.unit.UnitGroup;
import net.sf.openrocket.util.Coordinate;
import net.sf.openrocket.util.MathUtil;
import net.sf.openrocket.util.Pair;
import net.sf.openrocket.util.SimpleStack;


public class BasicEventSimulationEngine implements SimulationEngine {
	
	private static final Translator trans = Application.getTranslator();
	private static final LogHelper log = Application.getLogger();
	
	// TODO: MEDIUM: Allow selecting steppers
	private SimulationStepper flightStepper = new RK4SimulationStepper();
	private SimulationStepper landingStepper = new BasicLandingStepper();
<<<<<<< HEAD
=======
	private SimulationStepper tumbleStepper = new BasicTumbleStepper();

	// Constant holding 30 degress in radians.  This is the AOA condition
	// necessary to transistion to tumbling.
	private final static double AOA_TUMBLE_CONDITION = Math.PI / 3.0;
>>>>>>> 0cfc8e6d
	
	private SimulationStepper currentStepper;
	
	private SimulationStatus status;
	
	private String flightConfigurationId;
	
	private SimpleStack<SimulationStatus> stages = new SimpleStack<SimulationStatus>();
	
	
	@Override
	public FlightData simulate(SimulationConditions simulationConditions) throws SimulationException {
		
		// Set up flight data
		FlightData flightData = new FlightData();
		
		// Set up rocket configuration
		Configuration configuration = setupConfiguration(simulationConditions);
		flightConfigurationId = configuration.getFlightConfigurationID();
		MotorInstanceConfiguration motorConfiguration = setupMotorConfiguration(configuration);
		if (motorConfiguration.getMotorIDs().isEmpty()) {
			throw new MotorIgnitionException("No motors defined in the simulation.");
		}
		
		status = new SimulationStatus(configuration, motorConfiguration, simulationConditions);
		status.getEventQueue().add(new FlightEvent(FlightEvent.Type.LAUNCH, 0, simulationConditions.getRocket()));
		{
			// main sustainer stage
			RocketComponent sustainer = configuration.getRocket().getChild(0);
			status.setFlightData(new FlightDataBranch(sustainer.getName(), FlightDataType.TYPE_TIME));
		}
		stages.add(status);
		
		SimulationListenerHelper.fireStartSimulation(status);
		
		while (true) {
			if (stages.size() == 0) {
				break;
			}
			SimulationStatus stageStatus = stages.pop();
			if (stageStatus == null) {
				break;
			}
			status = stageStatus;
			FlightDataBranch dataBranch = simulateLoop();
			flightData.addBranch(dataBranch);
			flightData.getWarningSet().addAll(status.getWarnings());
		}
		
		SimulationListenerHelper.fireEndSimulation(status, null);
		
		configuration.release();
		
		if (!flightData.getWarningSet().isEmpty()) {
			log.info("Warnings at the end of simulation:  " + flightData.getWarningSet());
		}
		
		return flightData;
	}
	
	private FlightDataBranch simulateLoop() throws SimulationException {
		
		// Initialize the simulation
		currentStepper = flightStepper;
		status = currentStepper.initialize(status);
		
		// Get originating position (in case listener has modified launch position)
		Coordinate origin = status.getRocketPosition();
		Coordinate originVelocity = status.getRocketVelocity();
		
		try {
			double maxAlt = Double.NEGATIVE_INFINITY;
			
			// Start the simulation
			while (handleEvents()) {
				
				// Take the step
				double oldAlt = status.getRocketPosition().z;
				
				if (SimulationListenerHelper.firePreStep(status)) {
					// Step at most to the next event
					double maxStepTime = Double.MAX_VALUE;
					FlightEvent nextEvent = status.getEventQueue().peek();
					if (nextEvent != null) {
						maxStepTime = MathUtil.max(nextEvent.getTime() - status.getSimulationTime(), 0.001);
					}
					log.verbose("BasicEventSimulationEngine: Taking simulation step at t=" + status.getSimulationTime());
					currentStepper.step(status, maxStepTime);
				}
				SimulationListenerHelper.firePostStep(status);
				
				
				// Check for NaN values in the simulation status
				checkNaN();
				
				// Add altitude event
				addEvent(new FlightEvent(FlightEvent.Type.ALTITUDE, status.getSimulationTime(),
						status.getConfiguration().getRocket(),
						new Pair<Double, Double>(oldAlt, status.getRocketPosition().z)));
				
				if (status.getRocketPosition().z > maxAlt) {
					maxAlt = status.getRocketPosition().z;
				}
				
				
				// Position relative to start location
				Coordinate relativePosition = status.getRocketPosition().sub(origin);
				
				// Add appropriate events
				if (!status.isLiftoff()) {
					
					// Avoid sinking into ground before liftoff
					if (relativePosition.z < 0) {
						status.setRocketPosition(origin);
						status.setRocketVelocity(originVelocity);
					}
					// Detect lift-off
					if (relativePosition.z > 0.02) {
						addEvent(new FlightEvent(FlightEvent.Type.LIFTOFF, status.getSimulationTime()));
					}
					
				} else {
					
					// Check ground hit after liftoff
					if (status.getRocketPosition().z < 0) {
						status.setRocketPosition(status.getRocketPosition().setZ(0));
						addEvent(new FlightEvent(FlightEvent.Type.GROUND_HIT, status.getSimulationTime()));
						addEvent(new FlightEvent(FlightEvent.Type.SIMULATION_END, status.getSimulationTime()));
					}
					
				}
				
				// Check for launch guide clearance
				if (!status.isLaunchRodCleared() &&
						relativePosition.length() > status.getSimulationConditions().getLaunchRodLength()) {
					addEvent(new FlightEvent(FlightEvent.Type.LAUNCHROD, status.getSimulationTime(), null));
				}
				
				
				// Check for apogee
				if (!status.isApogeeReached() && status.getRocketPosition().z < maxAlt - 0.01) {
					addEvent(new FlightEvent(FlightEvent.Type.APOGEE, status.getSimulationTime(),
							status.getConfiguration().getRocket()));
				}
				
				
				// Check for burnt out motors
				for (MotorId motorId : status.getMotorConfiguration().getMotorIDs()) {
					MotorInstance motor = status.getMotorConfiguration().getMotorInstance(motorId);
					if (!motor.isActive() && status.addBurntOutMotor(motorId)) {
						addEvent(new FlightEvent(FlightEvent.Type.BURNOUT, status.getSimulationTime(),
								(RocketComponent) status.getMotorConfiguration().getMotorMount(motorId), motorId));
					}
				}
				
<<<<<<< HEAD
=======
				// Check for Tumbling
				// Conditions for transision are:
				//  apogee reached
				// and is not already tumbling
				// and not stable (cg > cp)
				// and aoa > 30

				if (status.isApogeeReached() && !status.isTumbling() ) {
					double cp = status.getFlightData().getLast(FlightDataType.TYPE_CP_LOCATION);
					double cg = status.getFlightData().getLast(FlightDataType.TYPE_CG_LOCATION);
					double aoa = status.getFlightData().getLast(FlightDataType.TYPE_AOA);
					if( cg > cp && aoa > AOA_TUMBLE_CONDITION ) {
						addEvent( new FlightEvent(FlightEvent.Type.TUMBLE,status.getSimulationTime()));
						status.setTumbling(true);
					}

				}

>>>>>>> 0cfc8e6d
			}
			
		} catch (SimulationException e) {
			SimulationListenerHelper.fireEndSimulation(status, e);
			throw e;
		}
		
		return status.getFlightData();
	}
	
	/**
	 * Create a rocket configuration from the launch conditions.
	 *
	 * @param simulation	the launch conditions.
	 * @return				a rocket configuration with all stages attached.
	 */
	private Configuration setupConfiguration(SimulationConditions simulation) {
		Configuration configuration = new Configuration(simulation.getRocket());
		configuration.setAllStages();
		configuration.setFlightConfigurationID(simulation.getMotorConfigurationID());
		
		return configuration;
	}
	
	
	
	/**
	 * Create a new motor instance configuration for the rocket configuration.
	 *
	 * @param configuration		the rocket configuration.
	 * @return					a new motor instance configuration with all motors in place.
	 */
	private MotorInstanceConfiguration setupMotorConfiguration(Configuration configuration) {
		MotorInstanceConfiguration motors = new MotorInstanceConfiguration();
		final String motorId = configuration.getFlightConfigurationID();
		
		Iterator<MotorMount> iterator = configuration.motorIterator();
		while (iterator.hasNext()) {
			MotorMount mount = iterator.next();
			RocketComponent component = (RocketComponent) mount;
			MotorConfiguration motorConfig = mount.getFlightConfiguration(motorId);
			MotorConfiguration defaultConfig = mount.getDefaultFlightConfiguration();
			Motor motor = motorConfig.getMotor();
			
			if (motor != null) {
				Coordinate[] positions = component.toAbsolute(mount.getMotorPosition(motorId));
				for (int i = 0; i < positions.length; i++) {
					Coordinate position = positions[i];
					MotorId id = new MotorId(component.getID(), i + 1);
					motors.addMotor(id, motorConfig, defaultConfig, mount, position);
				}
			}
		}
		return motors;
	}
	
	/**
	 * Handles events occurring during the flight from the event queue.
	 * Each event that has occurred before or at the current simulation time is
	 * processed.  Suitable events are also added to the flight data.
	 */
	private boolean handleEvents() throws SimulationException {
		boolean ret = true;
		FlightEvent event;
		
		log.verbose("HandleEvents: current branch = " + status.getFlightData().getBranchName());
		log.verbose("EventQueue = " + status.getEventQueue().toString());
		for (event = nextEvent(); event != null; event = nextEvent()) {
			
			// Ignore events for components that are no longer attached to the rocket
			if (event.getSource() != null && event.getSource().getParent() != null &&
					!status.getConfiguration().isStageActive(event.getSource().getStageNumber())) {
				continue;
			}
			
			// Call simulation listeners, allow aborting event handling
			if (!SimulationListenerHelper.fireHandleFlightEvent(status, event)) {
				continue;
			}
			
			if (event.getType() != FlightEvent.Type.ALTITUDE) {
				log.verbose("BasicEventSimulationEngine:  Handling event " + event);
			}
			
			if (event.getType() == FlightEvent.Type.IGNITION) {
				MotorMount mount = (MotorMount) event.getSource();
				MotorId motorId = (MotorId) event.getData();
				MotorInstance instance = status.getMotorConfiguration().getMotorInstance(motorId);
				if (!SimulationListenerHelper.fireMotorIgnition(status, motorId, mount, instance)) {
					continue;
				}
			}
			
			if (event.getType() == FlightEvent.Type.RECOVERY_DEVICE_DEPLOYMENT) {
				RecoveryDevice device = (RecoveryDevice) event.getSource();
				if (!SimulationListenerHelper.fireRecoveryDeviceDeployment(status, device)) {
					continue;
				}
			}
			
			
			
			// Check for motor ignition events, add ignition events to queue
			for (MotorId id : status.getMotorConfiguration().getMotorIDs()) {
				MotorConfiguration.IgnitionEvent ignitionEvent = status.getMotorConfiguration().getMotorIgnitionEvent(id);
				MotorMount mount = status.getMotorConfiguration().getMotorMount(id);
				RocketComponent component = (RocketComponent) mount;
				
				if (ignitionEvent.isActivationEvent(event, component)) {
					double ignitionDelay = status.getMotorConfiguration().getMotorIgnitionDelay(id);
					addEvent(new FlightEvent(FlightEvent.Type.IGNITION,
							status.getSimulationTime() + ignitionDelay,
							component, id));
				}
			}
			
			
			// Check for stage separation event
			for (int stageNo : status.getConfiguration().getActiveStages()) {
				if (stageNo == 0)
					continue;
				
				Stage stage = (Stage) status.getConfiguration().getRocket().getChild(stageNo);
				StageSeparationConfiguration separationConfig = stage.getFlightConfiguration(flightConfigurationId);
				if (separationConfig == null) {
					separationConfig = stage.getDefaultFlightConfiguration();
				}
				if (separationConfig.getSeparationEvent().isSeparationEvent(event, stage)) {
					addEvent(new FlightEvent(FlightEvent.Type.STAGE_SEPARATION,
							event.getTime() + separationConfig.getSeparationDelay(), stage));
				}
			}
			
			
			// Check for recovery device deployment, add events to queue
			Iterator<RocketComponent> rci = status.getConfiguration().iterator();
			while (rci.hasNext()) {
				RocketComponent c = rci.next();
				if (!(c instanceof RecoveryDevice))
					continue;
				DeploymentConfiguration deployConfig = ((RecoveryDevice) c).getFlightConfiguration(flightConfigurationId);
				if (deployConfig == null) {
					deployConfig = ((RecoveryDevice) c).getDefaultFlightConfiguration();
				}
				if (deployConfig.isActivationEvent(event, c)) {
					// Delay event by at least 1ms to allow stage separation to occur first
					addEvent(new FlightEvent(FlightEvent.Type.RECOVERY_DEVICE_DEPLOYMENT,
							event.getTime() + Math.max(0.001, deployConfig.getDeployDelay()), c));
				}
			}
			
			
			// Handle event
			switch (event.getType()) {
			
			case LAUNCH: {
				status.getFlightData().addEvent(event);
				break;
			}
			
			case IGNITION: {
				// Ignite the motor
				MotorId motorId = (MotorId) event.getData();
				MotorInstanceConfiguration config = status.getMotorConfiguration();
				config.setMotorIgnitionTime(motorId, event.getTime());
				status.setMotorIgnited(true);
				status.getFlightData().addEvent(event);
				
				break;
			}
			
			case LIFTOFF: {
				// Mark lift-off as occurred
				status.setLiftoff(true);
				status.getFlightData().addEvent(event);
				break;
			}
			
			case LAUNCHROD: {
				// Mark launch rod as cleared
				status.setLaunchRodCleared(true);
				status.getFlightData().addEvent(event);
				break;
			}
			
			case BURNOUT: {
				// If motor burnout occurs without lift-off, abort
				if (!status.isLiftoff()) {
					throw new SimulationLaunchException("Motor burnout without liftoff.");
				}
				// Add ejection charge event
				String id = status.getConfiguration().getFlightConfigurationID();
				MotorMount mount = (MotorMount) event.getSource();
				double delay = mount.getMotorDelay(id);
				if (delay != Motor.PLUGGED) {
					addEvent(new FlightEvent(FlightEvent.Type.EJECTION_CHARGE, status.getSimulationTime() + delay,
							event.getSource(), event.getData()));
				}
				status.getFlightData().addEvent(event);
				break;
			}
			
			case EJECTION_CHARGE: {
				status.getFlightData().addEvent(event);
				break;
			}
			
			case STAGE_SEPARATION: {
				// Record the event.
				status.getFlightData().addEvent(event);
				
				RocketComponent stage = event.getSource();
				int n = stage.getStageNumber();
				
				// Prepare the booster status for simulation.
				SimulationStatus boosterStatus = new SimulationStatus(status);
				boosterStatus.setFlightData(new FlightDataBranch(stage.getName(), FlightDataType.TYPE_TIME));
				
				stages.add(boosterStatus);
				
				// Mark the status as having dropped the booster
				status.getConfiguration().setToStage(n - 1);
				
				// Mark the booster status as only having the booster.
				boosterStatus.getConfiguration().setOnlyStage(n);
				break;
			}
			
			case APOGEE:
				// Mark apogee as reached
				status.setApogeeReached(true);
				status.getFlightData().addEvent(event);
				break;
			
			case RECOVERY_DEVICE_DEPLOYMENT:
				RocketComponent c = event.getSource();
				int n = c.getStageNumber();
				// Ignore event if stage not active
				if (status.getConfiguration().isStageActive(n)) {
					// TODO: HIGH: Check stage activeness for other events as well?
					
					// Check whether any motor in the active stages is active anymore
					for (MotorId motorId : status.getMotorConfiguration().getMotorIDs()) {
						int stage = ((RocketComponent) status.getMotorConfiguration().
								getMotorMount(motorId)).getStageNumber();
						if (!status.getConfiguration().isStageActive(stage))
							continue;
						if (!status.getMotorConfiguration().getMotorInstance(motorId).isActive())
							continue;
						status.getWarnings().add(Warning.RECOVERY_DEPLOYMENT_WHILE_BURNING);
					}
					
					// Check for launch rod
					if (!status.isLaunchRodCleared()) {
						status.getWarnings().add(Warning.RECOVERY_LAUNCH_ROD);
					}
					
					// Check current velocity
					if (status.getRocketVelocity().length() > 20) {
						// TODO: LOW: Custom warning.
						status.getWarnings().add(Warning.fromString(trans.get("Warning.RECOVERY_HIGH_SPEED") +
								" ("
								+ UnitGroup.UNITS_VELOCITY.toStringUnit(status.getRocketVelocity().length())
								+ ")."));
					}
					
					status.setLiftoff(true);
					status.getDeployedRecoveryDevices().add((RecoveryDevice) c);
					
					this.currentStepper = this.landingStepper;
					this.status = currentStepper.initialize(status);
					
					status.getFlightData().addEvent(event);
				}
				break;
			
			case GROUND_HIT:
				status.getFlightData().addEvent(event);
				break;
			
			case SIMULATION_END:
				ret = false;
				status.getFlightData().addEvent(event);
				break;
			
			case ALTITUDE:
				break;
				
			case TUMBLE:
				this.currentStepper = this.tumbleStepper;
				this.status = currentStepper.initialize(status);
				status.getFlightData().addEvent(event);
				break;
			}
			
		}
		
		
		// If no motor has ignited, abort
		if (!status.isMotorIgnited()) {
			throw new MotorIgnitionException("No motors ignited.");
		}
		
		return ret;
	}
	
	/**
	 * Add a flight event to the event queue unless a listener aborts adding it.
	 *
	 * @param event		the event to add to the queue.
	 */
	private void addEvent(FlightEvent event) throws SimulationException {
		if (SimulationListenerHelper.fireAddFlightEvent(status, event)) {
			status.getEventQueue().add(event);
		}
	}
	
	
	
	/**
	 * Return the next flight event to handle, or null if no more events should be handled.
	 * This method jumps the simulation time forward in case no motors have been ignited.
	 * The flight event is removed from the event queue.
	 *
	 * @return			the flight event to handle, or null
	 */
	private FlightEvent nextEvent() {
		EventQueue queue = status.getEventQueue();
		FlightEvent event = queue.peek();
		if (event == null)
			return null;
		
		// Jump to event if no motors have been ignited
		if (!status.isMotorIgnited() && event.getTime() > status.getSimulationTime()) {
			status.setSimulationTime(event.getTime());
		}
		if (event.getTime() <= status.getSimulationTime()) {
			return queue.poll();
		} else {
			return null;
		}
	}
	
	
	
	private void checkNaN() throws SimulationException {
		double d = 0;
		boolean b = false;
		d += status.getSimulationTime();
		d += status.getPreviousTimeStep();
		b |= status.getRocketPosition().isNaN();
		b |= status.getRocketVelocity().isNaN();
		b |= status.getRocketOrientationQuaternion().isNaN();
		b |= status.getRocketRotationVelocity().isNaN();
		d += status.getEffectiveLaunchRodLength();
		
		if (Double.isNaN(d) || b) {
			log.error("Simulation resulted in NaN value:" +
					" simulationTime=" + status.getSimulationTime() +
					" previousTimeStep=" + status.getPreviousTimeStep() +
					" rocketPosition=" + status.getRocketPosition() +
					" rocketVelocity=" + status.getRocketVelocity() +
					" rocketOrientationQuaternion=" + status.getRocketOrientationQuaternion() +
					" rocketRotationVelocity=" + status.getRocketRotationVelocity() +
					" effectiveLaunchRodLength=" + status.getEffectiveLaunchRodLength());
			throw new SimulationException("Simulation resulted in not-a-number (NaN) value, please report a bug.");
		}
	}
	
	
}<|MERGE_RESOLUTION|>--- conflicted
+++ resolved
@@ -37,14 +37,11 @@
 	// TODO: MEDIUM: Allow selecting steppers
 	private SimulationStepper flightStepper = new RK4SimulationStepper();
 	private SimulationStepper landingStepper = new BasicLandingStepper();
-<<<<<<< HEAD
-=======
 	private SimulationStepper tumbleStepper = new BasicTumbleStepper();
-
+	
 	// Constant holding 30 degress in radians.  This is the AOA condition
 	// necessary to transistion to tumbling.
 	private final static double AOA_TUMBLE_CONDITION = Math.PI / 3.0;
->>>>>>> 0cfc8e6d
 	
 	private SimulationStepper currentStepper;
 	
@@ -200,27 +197,24 @@
 					}
 				}
 				
-<<<<<<< HEAD
-=======
 				// Check for Tumbling
 				// Conditions for transision are:
 				//  apogee reached
 				// and is not already tumbling
 				// and not stable (cg > cp)
 				// and aoa > 30
-
-				if (status.isApogeeReached() && !status.isTumbling() ) {
+				
+				if (status.isApogeeReached() && !status.isTumbling()) {
 					double cp = status.getFlightData().getLast(FlightDataType.TYPE_CP_LOCATION);
 					double cg = status.getFlightData().getLast(FlightDataType.TYPE_CG_LOCATION);
 					double aoa = status.getFlightData().getLast(FlightDataType.TYPE_AOA);
-					if( cg > cp && aoa > AOA_TUMBLE_CONDITION ) {
-						addEvent( new FlightEvent(FlightEvent.Type.TUMBLE,status.getSimulationTime()));
+					if (cg > cp && aoa > AOA_TUMBLE_CONDITION) {
+						addEvent(new FlightEvent(FlightEvent.Type.TUMBLE, status.getSimulationTime()));
 						status.setTumbling(true);
 					}
-
-				}
-
->>>>>>> 0cfc8e6d
+					
+				}
+				
 			}
 			
 		} catch (SimulationException e) {
@@ -508,7 +502,7 @@
 			
 			case ALTITUDE:
 				break;
-				
+			
 			case TUMBLE:
 				this.currentStepper = this.tumbleStepper;
 				this.status = currentStepper.initialize(status);
