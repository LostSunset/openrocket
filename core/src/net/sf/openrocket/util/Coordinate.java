package net.sf.openrocket.util;

import java.io.Serializable;

import org.slf4j.Logger;
import org.slf4j.LoggerFactory;

/**
 * An immutable class of weighted coordinates.  The weights are non-negative.
 * 
 * Can also be used as non-weighted coordinates with weight=0.
 * 
 * @author Sampo Niskanen <sampo.niskanen@iki.fi>
 */
public final class Coordinate implements Cloneable, Serializable {
<<<<<<< HEAD
	private static final LogHelper log = Application.getLogger();
	
=======
	private static final Logger log = LoggerFactory.getLogger(Coordinate.class);

>>>>>>> 657592e1
	// Defined for backwards compatibility after adding clone().
	static final long serialVersionUID = 585574649794259293L;
	
	////////  Debug section
	/*
	 * Debugging info.  If openrocket.debug.coordinatecount is defined, a line is
	 * printed every 1000000 instantiations (or as many as defined).
	 */
	private static final boolean COUNT_DEBUG;
	private static final int COUNT_DIFF;
	static {
		String str = System.getProperty("openrocket.debug.coordinatecount");
		int diff = 0;
		if (str == null) {
			COUNT_DEBUG = false;
			COUNT_DIFF = 0;
		} else {
			COUNT_DEBUG = true;
			try {
				diff = Integer.parseInt(str);
			} catch (NumberFormatException ignore) {
			}
			if (diff < 1000)
				diff = 1000000;
			COUNT_DIFF = diff;
		}
	}
	
	private static int count = 0;
	{
		// Debug count
		if (COUNT_DEBUG) {
			synchronized (Coordinate.class) {
				count++;
				if ((count % COUNT_DIFF) == 0) {
					log.debug("Coordinate instantiated " + count + " times.");
				}
			}
		}
	}
	
	////////  End debug section
	
	
	
	public static final Coordinate NUL = new Coordinate(0, 0, 0, 0);
	public static final Coordinate NaN = new Coordinate(Double.NaN, Double.NaN,
			Double.NaN, Double.NaN);
	
	public final double x, y, z;
	public final double weight;
	
	
	private double length = -1; /* Cached when calculated */
	
	
	public Coordinate() {
		this(0, 0, 0, 0);
	}
	
	public Coordinate(double x) {
		this(x, 0, 0, 0);
	}
	
	public Coordinate(double x, double y) {
		this(x, y, 0, 0);
	}
	
	public Coordinate(double x, double y, double z) {
		this(x, y, z, 0);
	}
	
	public Coordinate(double x, double y, double z, double w) {
		this.x = x;
		this.y = y;
		this.z = z;
		this.weight = w;
		
	}
	
	
	public boolean isWeighted() {
		return (weight != 0);
	}
	
	/**
	 * Check whether any of the coordinate values is NaN.
	 * 
	 * @return	true if the x, y, z or weight is NaN
	 */
	public boolean isNaN() {
		return Double.isNaN(x) || Double.isNaN(y) || Double.isNaN(z) || Double.isNaN(weight);
	}
	
	public Coordinate setX(double x) {
		return new Coordinate(x, this.y, this.z, this.weight);
	}
	
	public Coordinate setY(double y) {
		return new Coordinate(this.x, y, this.z, this.weight);
	}
	
	public Coordinate setZ(double z) {
		return new Coordinate(this.x, this.y, z, this.weight);
	}
	
	public Coordinate setWeight(double weight) {
		return new Coordinate(this.x, this.y, this.z, weight);
	}
	
	public Coordinate setXYZ(Coordinate c) {
		return new Coordinate(c.x, c.y, c.z, this.weight);
	}
	
	
	/**
	 * Add the coordinate and weight of two coordinates.
	 * 
	 * @param other  the other <code>Coordinate</code>
	 * @return		 the sum of the coordinates
	 */
	public Coordinate add(Coordinate other) {
		return new Coordinate(this.x + other.x, this.y + other.y, this.z + other.z,
				this.weight + other.weight);
	}
	
	public Coordinate add(double x1, double y1, double z1) {
		return new Coordinate(this.x + x1, this.y + y1, this.z + z1, this.weight);
	}
	
	public Coordinate add(double x1, double y1, double z1, double w1) {
		return new Coordinate(this.x + x1, this.y + y1, this.z + z1, this.weight + w1);
	}
	
	/**
	 * Subtract a Coordinate from this Coordinate.  The weight of the resulting Coordinate
	 * is the same as of this Coordinate, the weight of the argument is ignored.
	 * 
	 * @param other  Coordinate to subtract from this.
	 * @return  The result
	 */
	public Coordinate sub(Coordinate other) {
		return new Coordinate(this.x - other.x, this.y - other.y, this.z - other.z, this.weight);
	}
	
	/**
	 * Subtract the specified values from this Coordinate.  The weight of the result
	 * is the same as the weight of this Coordinate.
	 * 
	 * @param x1   	x value to subtract
	 * @param y1	y value to subtract
	 * @param z1	z value to subtract
	 * @return		the result.
	 */
	public Coordinate sub(double x1, double y1, double z1) {
		return new Coordinate(this.x - x1, this.y - y1, this.z - z1, this.weight);
	}
	
	
	/**
	 * Multiply the <code>Coordinate</code> with a scalar.  All coordinates and the
	 * weight are multiplied by the given scalar.

	 * @param m  Factor to multiply by.
	 * @return   The product. 
	 */
	public Coordinate multiply(double m) {
		return new Coordinate(this.x * m, this.y * m, this.z * m, this.weight * m);
	}
	
	/**
	 * Dot product of two Coordinates, taken as vectors.  Equal to
	 * x1*x2+y1*y2+z1*z2
	 * @param other  Coordinate to take product with.
	 * @return   The dot product.
	 */
	public double dot(Coordinate other) {
		return this.x * other.x + this.y * other.y + this.z * other.z;
	}
	
	/**
	 * Dot product of two Coordinates.
	 */
	public static double dot(Coordinate v1, Coordinate v2) {
		return v1.x * v2.x + v1.y * v2.y + v1.z * v2.z;
	}
	
	/**
	 * Cross product of two Coordinates taken as vectors
	 */
	public Coordinate cross(Coordinate other) {
		return cross(this, other);
	}
	
	/**
	 * Cross product of two Coordinates taken as vectors
	 */
	public static Coordinate cross(Coordinate a, Coordinate b) {
		return new Coordinate(a.y * b.z - a.z * b.y, a.z * b.x - a.x * b.z, a.x * b.y - a.y * b.x);
	}
	
	/**
	 * Distance from the origin to the Coordinate.
	 */
	public double length() {
		if (length < 0) {
			length = MathUtil.safeSqrt(x * x + y * y + z * z);
		}
		return length;
	}
	
	/**
	 * Square of the distance from the origin to the Coordinate.
	 */
	public double length2() {
		return x * x + y * y + z * z;
	}
	
	
	/**
	 * Return the largest of the absolute values of the coordinates.  This can be
	 * used as a norm of the vector that is faster to calculate than the
	 * 2-norm.
	 * 
	 * @return	the largest absolute value of (x,y,z)
	 */
	public double max() {
		return MathUtil.max(Math.abs(x), Math.abs(y), Math.abs(z));
	}
	
	
	/**
	 * Returns a new coordinate which has the same direction from the origin as this
	 * coordinate but is at a distance of one.  If this coordinate is the origin,
	 * this method throws an <code>IllegalStateException</code>.  The weight of the
	 * coordinate is unchanged.
	 * 
	 * @return   the coordinate normalized to distance one of the origin.
	 * @throws   IllegalStateException  if this coordinate is the origin.
	 */
	public Coordinate normalize() {
		double l = length();
		if (l < 0.0000001) {
			throw new IllegalStateException("Cannot normalize zero coordinate");
		}
		return new Coordinate(x / l, y / l, z / l, weight);
	}
	
	
	
	
	/**
	 * Weighted average of two coordinates.  If either of the weights are positive,
	 * the result is the weighted average of the coordinates and the weight is the sum
	 * of the original weights.  If the sum of the weights is zero (and especially if
	 * both of the weights are zero), the result is the unweighted average of the 
	 * coordinates with weight zero.
	 * <p>
	 * If <code>other</code> is <code>null</code> then this <code>Coordinate</code> is
	 * returned.
	 */
	public Coordinate average(Coordinate other) {
		double x1, y1, z1, w1;
		
		if (other == null)
			return this;
		
		w1 = this.weight + other.weight;
		if (Math.abs(w1) < MathUtil.pow2(MathUtil.EPSILON)) {
			x1 = (this.x + other.x) / 2;
			y1 = (this.y + other.y) / 2;
			z1 = (this.z + other.z) / 2;
			w1 = 0;
		} else {
			x1 = (this.x * this.weight + other.x * other.weight) / w1;
			y1 = (this.y * this.weight + other.y * other.weight) / w1;
			z1 = (this.z * this.weight + other.z * other.weight) / w1;
		}
		return new Coordinate(x1, y1, z1, w1);
	}
	
	
	/**
	 * Tests whether the coordinates are the equal.
	 * 
	 * @param other  Coordinate to compare to.
	 * @return  true if the coordinates are equal (x, y, z and weight)
	 */
	@Override
	public boolean equals(Object other) {
		if (!(other instanceof Coordinate))
			return false;
		
		final Coordinate c = (Coordinate) other;
		return (MathUtil.equals(this.x, c.x) &&
				MathUtil.equals(this.y, c.y) &&
				MathUtil.equals(this.z, c.z) && MathUtil.equals(this.weight, c.weight));
	}
	
	/**
	 * Hash code method compatible with {@link #equals(Object)}.
	 */
	@Override
	public int hashCode() {
		return (int) ((x + y + z) * 100000);
	}
	
	
	@Override
	public String toString() {
		if (isWeighted())
			return String.format("(%.3f,%.3f,%.3f,w=%.3f)", x, y, z, weight);
		else
			return String.format("(%.3f,%.3f,%.3f)", x, y, z);
	}
	
	@Override
	public Coordinate clone() {
		return new Coordinate(this.x, this.y, this.z, this.weight);
	}
	
}<|MERGE_RESOLUTION|>--- conflicted
+++ resolved
@@ -13,13 +13,8 @@
  * @author Sampo Niskanen <sampo.niskanen@iki.fi>
  */
 public final class Coordinate implements Cloneable, Serializable {
-<<<<<<< HEAD
-	private static final LogHelper log = Application.getLogger();
-	
-=======
 	private static final Logger log = LoggerFactory.getLogger(Coordinate.class);
-
->>>>>>> 657592e1
+	
 	// Defined for backwards compatibility after adding clone().
 	static final long serialVersionUID = 585574649794259293L;
 	
