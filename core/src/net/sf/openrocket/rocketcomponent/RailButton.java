package net.sf.openrocket.rocketcomponent;

import java.util.ArrayList;
import java.util.Collection;

import net.sf.openrocket.database.Databases;
import net.sf.openrocket.l10n.Translator;
import net.sf.openrocket.material.Material;
import net.sf.openrocket.preset.ComponentPreset;
import net.sf.openrocket.preset.ComponentPreset.Type;
import net.sf.openrocket.rocketcomponent.position.AngleMethod;
import net.sf.openrocket.rocketcomponent.position.AnglePositionable;
import net.sf.openrocket.rocketcomponent.position.AxialMethod;
import net.sf.openrocket.rocketcomponent.position.AxialPositionable;
import net.sf.openrocket.startup.Application;
import net.sf.openrocket.util.BoundingBox;
import net.sf.openrocket.util.BugException;
import net.sf.openrocket.util.Coordinate;
import net.sf.openrocket.util.MathUtil;

/** 
 * WARNING:  This class is only partially implemented.  Recommend a bit of testing before you attach it to the GUI.
 * @author widget (Daniel Williams)
 *
 */
public class RailButton extends ExternalComponent implements AnglePositionable, AxialPositionable, BoxBounded, LineInstanceable {
	
	private static final Translator trans = Application.getTranslator();
	
	// NOTE: Rail Button ARE NOT STANDARD -- They vary by manufacturer, and model.
	// These presets have appropriate dimensions for each rail size, given the Rail Buttons contribute so little to flying properties. 
	public static final RailButton ROUND_1010 = make1010Button();
	public static final RailButton ROUND_1515 = make1515Button();
	
	/*
	 * Rail Button Dimensions (side view)
	 * 
	 *        > outer dia  <
	 *        |            |              v
	 *   ^     [[[[[[]]]]]]              flangeHeight
	 * total     >||||||<=  inner dia     ^
	 * height     ||||||            v
	 *   v     [[[[[[]]]]]]        baseHeight / standoff
	 *      ==================      ^
	 *          (body)
	 *   
	 */
	// Note:  the reference point for Rail Button Components is in the center bottom of the button. 
	protected double outerDiameter_m;
	protected double innerDiameter_m;
	protected double totalHeight_m;
	protected double flangeHeight_m;
<<<<<<< HEAD
 	protected double standoff_m;
	protected double screwHeight_m;		// This has no effect at the moment; is for future use.
	
	protected final static double MINIMUM_STANDOFF= 0.001;
=======
 	protected double baseHeight_m;

>>>>>>> 131b7240

	private double radialDistance_m=0;
	protected static final AngleMethod angleMethod = AngleMethod.RELATIVE;
	private double angle_rad = Math.PI;
	private int instanceCount = 1;
	private double instanceSeparation = 0; // front-front along the positive rocket axis. i.e. [1,0,0];
	
	public RailButton(){
		super(AxialMethod.MIDDLE);
		this.outerDiameter_m = 0.0097;
		this.totalHeight_m = 0.0097;
		this.innerDiameter_m = 0.008;
		this.flangeHeight_m = 0.002;
		this.setBaseHeight(0.002);
		this.setInstanceSeparation( this.outerDiameter_m * 6);
		this.setMaterial(Databases.findMaterial(Material.Type.BULK, "Delrin"));
		super.displayOrder_side = 14;		// Order for displaying the component in the 2D side view
		super.displayOrder_back = 11;		// Order for displaying the component in the 2D back view
	}
	
	public RailButton( final double od, final double ht ) {
		this();
		this.setOuterDiameter(od);
		this.setTotalHeight(ht);
		super.displayOrder_side = 14;		// Order for displaying the component in the 2D side view
		super.displayOrder_back = 11;		// Order for displaying the component in the 2D back view
	}
	
	public RailButton( final double od, final double id, final double ht, final double _flangeHeight, final double _baseHeight ) {
		super(AxialMethod.MIDDLE);
		this.outerDiameter_m = od;
		this.totalHeight_m = ht;
		this.innerDiameter_m = id;
		this.flangeHeight_m = _flangeHeight;
		this.setBaseHeight(_baseHeight);
		this.setInstanceSeparation( od*2);
		this.setMaterial(Databases.findMaterial(Material.Type.BULK, "Delrin"));
		this.screwHeight_m = 0;
		super.displayOrder_side = 14;		// Order for displaying the component in the 2D side view
		super.displayOrder_back = 11;		// Order for displaying the component in the 2D back view
	}
	
	private static final RailButton make1010Button(){
		final double id = 0.008; // guess
		final double od = 0.0097;
		final double ht = 0.0097;
		final double thickness = 0.002; // guess
		final double standoff = 0.002; // guess
		RailButton rb1010 = new RailButton( od, id, ht, thickness, standoff);
		rb1010.setMassOverridden(true);
		rb1010.setOverrideMass(0.0019);
		
		rb1010.setInstanceCount(1);
		rb1010.setInstanceSeparation( od*6 );
		return rb1010;
	}
	
	private static final RailButton make1515Button(){
		final double id = 0.012; // guess
		final double od = 0.016;
		final double ht = 0.0173;
		final double thickness = 0.0032; // guess
		final double standoff = 0.0032;  // guess
		RailButton rb1010 = new RailButton( od, id, ht, thickness, standoff);
		rb1010.setMassOverridden(true);
		rb1010.setOverrideMass(0.0077);
		
		return rb1010;
	}
	
	public double getBaseHeight(){
		return this.baseHeight_m;
	}
	
	public double getOuterDiameter() {
		return this.outerDiameter_m;
	}
	
	public double getInnerDiameter() {
		return this.innerDiameter_m;
	}
	
	public double getInnerHeight() {
		return (this.totalHeight_m - this.flangeHeight_m - this.baseHeight_m);
	}
	
	public double getTotalHeight() {
		return this.totalHeight_m;
	}
	
	public double getFlangeHeight() {
		return this.flangeHeight_m;
	}

	public double getScrewHeight() {
		return this.screwHeight_m;
	}
	
	
	public void setBaseHeight(double newBaseHeight){
		for (RocketComponent listener : configListeners) {
			if (listener instanceof RailButton) {
				((RailButton) listener).setBaseHeight(newBaseHeight);
			}
		}

		this.baseHeight_m = Math.max(newBaseHeight, 0);
		this.baseHeight_m = Math.min(this.baseHeight_m, this.totalHeight_m - this.flangeHeight_m);
		fireComponentChangeEvent(ComponentChangeEvent.BOTH_CHANGE);
	}

	public void setFlangeHeight(double newFlangeHeight){
		for (RocketComponent listener : configListeners) {
			if (listener instanceof RailButton) {
				((RailButton) listener).setFlangeHeight(newFlangeHeight);
			}
		}

		this.flangeHeight_m = Math.max(newFlangeHeight, 0);
		this.flangeHeight_m = Math.min(this.flangeHeight_m, this.totalHeight_m - this.baseHeight_m);
		fireComponentChangeEvent(ComponentChangeEvent.BOTH_CHANGE);
	}

	public void setScrewHeight(double height) {
		for (RocketComponent listener : configListeners) {
			if (listener instanceof RailButton) {
				((RailButton) listener).setScrewHeight(height);
			}
		}

		this.screwHeight_m = Math.max(height, 0);
	}

	public void setInnerDiameter(double newID ){
		for (RocketComponent listener : configListeners) {
			if (listener instanceof RailButton) {
				((RailButton) listener).setInnerDiameter(newID);
			}
		}

		this.innerDiameter_m = Math.min(newID, this.outerDiameter_m);
		fireComponentChangeEvent(ComponentChangeEvent.BOTH_CHANGE);
	}


	public void setOuterDiameter(double newOD ){
		for (RocketComponent listener : configListeners) {
			if (listener instanceof RailButton) {
				((RailButton) listener).setOuterDiameter(newOD);
			}
		}

		this.outerDiameter_m = newOD;
		setInnerDiameter(this.innerDiameter_m);

		fireComponentChangeEvent(ComponentChangeEvent.BOTH_CHANGE);
	}

	public void setTotalHeight(double newHeight ) {
		for (RocketComponent listener : configListeners) {
			if (listener instanceof RailButton) {
				((RailButton) listener).setTotalHeight(newHeight);
			}
		}

		this.totalHeight_m = Math.max(newHeight, this.flangeHeight_m + this.baseHeight_m);

		fireComponentChangeEvent(ComponentChangeEvent.BOTH_CHANGE);
	}
	
	@Override
	public boolean isAerodynamic(){
		// TODO: implement aerodynamics
		return false;
	}
	
	@Override
	public double getAngleOffset(){
		return angle_rad;
	}
	
	@Override
	public AngleMethod getAngleMethod() {
		return RailButton.angleMethod;
	}

	@Override
	public void setAngleMethod(AngleMethod newMethod) {
		// no-op
	}
	
	
	@Override
	public void setAngleOffset(double angle_rad){
		for (RocketComponent listener : configListeners) {
			if (listener instanceof RailButton) {
				((RailButton) listener).setAngleOffset(angle_rad);
			}
		}

		double clamped_rad = MathUtil.clamp(angle_rad, -Math.PI, Math.PI);
		
		if (MathUtil.equals(this.angle_rad, clamped_rad))
			return;
		this.angle_rad = clamped_rad;
		fireComponentChangeEvent(ComponentChangeEvent.AERODYNAMIC_CHANGE);
	}
	
	
	@Override
	public void setAxialMethod( AxialMethod position) {
		super.setAxialMethod(position);
		fireComponentChangeEvent(ComponentChangeEvent.NONFUNCTIONAL_CHANGE);
	}

	@Override
	public BoundingBox getInstanceBoundingBox(){
		BoundingBox instanceBounds = new BoundingBox();
		
		instanceBounds.update(new Coordinate(0, this.totalHeight_m, 0));
		instanceBounds.update(new Coordinate(0, -this.totalHeight_m, 0));
		
		final double r = this.getOuterDiameter() / 2;
		instanceBounds.update(new Coordinate(r, 0, r));
		instanceBounds.update(new Coordinate(-r, 0, -r));
		
		return instanceBounds;
	}
	
	@Override
	public Coordinate[] getInstanceOffsets(){
		Coordinate[] toReturn = new Coordinate[this.getInstanceCount()];
		
		final double yOffset = Math.cos(this.angle_rad) * ( this.radialDistance_m );
		final double zOffset = Math.sin(this.angle_rad) * ( this.radialDistance_m );
		
		for ( int index=0; index < this.getInstanceCount(); index++){
			toReturn[index] = new Coordinate(index*this.instanceSeparation, yOffset, zOffset);
		}
		
		return toReturn;
	}
	
	@Override
	public Type getPresetType() {
		return ComponentPreset.Type.RAIL_BUTTON;
	}
	
	@Override
	public void componentChanged(ComponentChangeEvent e) {
		super.componentChanged(e);
		
		RocketComponent body;
		double parentRadius=0;
		
		for (body = this.getParent(); body != null; body = body.getParent()) {
			if (body instanceof BodyTube) {
				parentRadius = ((BodyTube) body).getOuterRadius();
				break;
			}
		}
		
		this.radialDistance_m = parentRadius;
	}
	
	
	@Override
	public double getComponentVolume() {
		final double volOuter = Math.PI*Math.pow( outerDiameter_m/2, 2)*flangeHeight_m;
		final double volInner = Math.PI*Math.pow( innerDiameter_m/2, 2)*getInnerHeight();
		final double volStandoff = Math.PI*Math.pow( outerDiameter_m/2, 2)* baseHeight_m;
		return (volOuter+
				volInner+
				volStandoff);
	}
	
	@Override
	public double getInstanceSeparation(){
		return this.instanceSeparation;
	}
	
	@Override
	public void setInstanceSeparation(double _separation){
		for (RocketComponent listener : configListeners) {
			if (listener instanceof RailButton) {
				((RailButton) listener).setInstanceSeparation(_separation);
			}
		}

		this.instanceSeparation = _separation;
		fireComponentChangeEvent(ComponentChangeEvent.AERODYNAMIC_CHANGE);
	}
	
	@Override
	public void setInstanceCount(int newCount ){
		for (RocketComponent listener : configListeners) {
			if (listener instanceof RailButton) {
				((RailButton) listener).setInstanceCount(newCount);
			}
		}

		if( 0 < newCount ){
			this.instanceCount = newCount;
		}
		fireComponentChangeEvent(ComponentChangeEvent.BOTH_CHANGE);
	}
	
	@Override
	public int getInstanceCount(){
		return this.instanceCount;
	}

	@Override
	public String getPatternName(){
		return (this.getInstanceCount() + "-Line");
	}

	@Override
	public Collection<Coordinate> getComponentBounds() {
		final double r = outerDiameter_m / 2.0;
		ArrayList<Coordinate> set = new ArrayList<Coordinate>();
		set.add(new Coordinate(r, totalHeight_m, r));
		set.add(new Coordinate(r, totalHeight_m, -r));
		set.add(new Coordinate(r, 0, r));
		set.add(new Coordinate(r, 0, -r));
		set.add(new Coordinate(-r, 0, r));
		set.add(new Coordinate(-r, 0, -r));
		set.add(new Coordinate(-r, totalHeight_m, r));
		set.add(new Coordinate(-r, totalHeight_m, -r));
		return set;
	}
	
	@Override
	public Coordinate getComponentCG() {
		// Math.PI and density are assumed constant through calculation, and thus may be factored out.
		final double volumeBase = Math.pow(outerDiameter_m / 2, 2) * this.baseHeight_m;
		final double volumeFlange = Math.pow(outerDiameter_m / 2, 2)* this.flangeHeight_m;
		final double volumeInner = Math.pow(innerDiameter_m / 2, 2)* getInnerHeight();
		final double totalVolume = volumeFlange + volumeInner + volumeBase;
		final double heightCM = (volumeFlange*( this.totalHeight_m-getFlangeHeight()/2) + volumeInner*( this.baseHeight_m + this.getInnerHeight()/2) + volumeBase*(this.baseHeight_m /2))/totalVolume;

		if( heightCM > this.totalHeight_m ){
			throw new BugException(" bug found while computing the CG of a RailButton: "+this.getName()+"\n height of CG: "+heightCM);
		}
		
		final double CMy = Math.cos(this.angle_rad)*heightCM;
		final double CMz = Math.sin(this.angle_rad)*heightCM;
		
		return new Coordinate( 0, CMy, CMz, getComponentMass());
	}
	
	@Override
	public String getComponentName() {
		return trans.get("RailButton.RailButton");
	}
	
	@Override
	public double getLongitudinalUnitInertia() {
		// 1/12 * (3 * (r2^2 + r1^2) + h^2)
//		return (3 * (MathUtil.pow2(getOuterRadius()) + MathUtil.pow2(getInnerRadius())) + MathUtil.pow2(getLengthAerodynamic())) / 12;
		return 0.0;
	}
	
	@Override
	public double getRotationalUnitInertia() {
		// 1/2 * (r1^2 + r2^2)
//		return (MathUtil.pow2(getInnerRadius()) + MathUtil.pow2(getOuterRadius())) / 2;
		return 0.0;
	}
	
	@Override
	public boolean allowsChildren() {
		return false;
	}
	
	@Override
	public boolean isCompatible(Class<? extends RocketComponent> type) {
		// Allow nothing to be attached to a LaunchButton
		return false;
	}

	@Override
	protected void loadFromPreset(ComponentPreset preset) {
		super.loadFromPreset(preset);
		if (preset.has(ComponentPreset.OUTER_DIAMETER)) {
			this.outerDiameter_m = preset.get(ComponentPreset.OUTER_DIAMETER);
		}
		if (preset.has(ComponentPreset.INNER_DIAMETER)) {
			this.innerDiameter_m = preset.get(ComponentPreset.INNER_DIAMETER);
		}
		if (preset.has(ComponentPreset.HEIGHT)) {
			this.totalHeight_m = preset.get(ComponentPreset.HEIGHT);
		}
		if (preset.has(ComponentPreset.FLANGE_HEIGHT)) {
			this.flangeHeight_m = preset.get(ComponentPreset.FLANGE_HEIGHT);
		}
		if (preset.has(ComponentPreset.BASE_HEIGHT)) {
			this.standoff_m = preset.get(ComponentPreset.BASE_HEIGHT);
		}
		if (preset.has(ComponentPreset.CD) && preset.get(ComponentPreset.CD) > 0) {
			setCDOverridden(true);
			setOverrideCD(preset.get(ComponentPreset.CD));
		}

		double totalMass = 0;
		boolean massOverridden = false;
		if (preset.has(ComponentPreset.MASS)) {
			massOverridden = true;
			totalMass += preset.get(ComponentPreset.MASS);
		}
		if (preset.has(ComponentPreset.SCREW_MASS)) {
			massOverridden = true;
			totalMass += preset.get(ComponentPreset.SCREW_MASS);
		}
		if (preset.has(ComponentPreset.NUT_MASS)) {
			massOverridden = true;
			totalMass += preset.get(ComponentPreset.NUT_MASS);
		}
		if (massOverridden) {
			setMassOverridden(true);
			setOverrideMass(totalMass);
		}

		fireComponentChangeEvent(ComponentChangeEvent.BOTH_CHANGE);
	}
}<|MERGE_RESOLUTION|>--- conflicted
+++ resolved
@@ -50,15 +50,9 @@
 	protected double innerDiameter_m;
 	protected double totalHeight_m;
 	protected double flangeHeight_m;
-<<<<<<< HEAD
- 	protected double standoff_m;
+ 	protected double baseHeight_m;
 	protected double screwHeight_m;		// This has no effect at the moment; is for future use.
-	
-	protected final static double MINIMUM_STANDOFF= 0.001;
-=======
- 	protected double baseHeight_m;
-
->>>>>>> 131b7240
+
 
 	private double radialDistance_m=0;
 	protected static final AngleMethod angleMethod = AngleMethod.RELATIVE;
@@ -96,7 +90,6 @@
 		this.setBaseHeight(_baseHeight);
 		this.setInstanceSeparation( od*2);
 		this.setMaterial(Databases.findMaterial(Material.Type.BULK, "Delrin"));
-		this.screwHeight_m = 0;
 		super.displayOrder_side = 14;		// Order for displaying the component in the 2D side view
 		super.displayOrder_back = 11;		// Order for displaying the component in the 2D back view
 	}
@@ -128,7 +121,7 @@
 		
 		return rb1010;
 	}
-	
+
 	public double getBaseHeight(){
 		return this.baseHeight_m;
 	}
@@ -156,7 +149,7 @@
 	public double getScrewHeight() {
 		return this.screwHeight_m;
 	}
-	
+
 	
 	public void setBaseHeight(double newBaseHeight){
 		for (RocketComponent listener : configListeners) {
@@ -228,7 +221,7 @@
 
 		fireComponentChangeEvent(ComponentChangeEvent.BOTH_CHANGE);
 	}
-	
+
 	@Override
 	public boolean isAerodynamic(){
 		// TODO: implement aerodynamics
