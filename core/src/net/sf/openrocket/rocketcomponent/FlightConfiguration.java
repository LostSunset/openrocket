--- conflicted
+++ resolved
@@ -382,17 +382,12 @@
 		List<AxialStage> activeStages = new ArrayList<>();
 		
 		for (StageFlags flags : this.stages.values()) {
-<<<<<<< HEAD
-			if (flags.active) {
+			if (isStageActive(flags.stageNumber)) {
 				AxialStage stage = rocket.getStage(flags.stageId);
 				if (stage == null) {
 					continue;
 				}
 				activeStages.add(stage);
-=======
-			if (isStageActive(flags.stageNumber)) {
-				activeStages.add( rocket.getStage(flags.stageNumber));
->>>>>>> 4a949394
 			}
 		}
 		
@@ -409,13 +404,8 @@
 	public AxialStage getBottomStage() {
 		AxialStage bottomStage = null;
 		for (StageFlags curFlags : this.stages.values()) {
-<<<<<<< HEAD
-			if (curFlags.active) {
-				bottomStage = rocket.getStage(curFlags.stageId);
-=======
 			if (isStageActive(curFlags.stageNumber)) {
 				bottomStage = rocket.getStage( curFlags.stageNumber);
->>>>>>> 4a949394
 			}
 		}
 		return bottomStage;
@@ -861,13 +851,8 @@
 		final String fmt = "    [%-2s][%4s]: %6s \n";
 		buf.append(String.format(fmt, "#", "?actv", "Name"));
 		for (StageFlags flags : stages.values()) {
-<<<<<<< HEAD
 			final String stageId = flags.stageId;
 			buf.append(String.format(fmt, stageId, (flags.active?" on": "off"), rocket.getStage(stageId).getName()));
-=======
-			final int stageNumber = flags.stageNumber;
-			buf.append(String.format(fmt, stageNumber, (isStageActive(flags.stageNumber) ?" on": "off"), rocket.getStage( stageNumber).getName()));
->>>>>>> 4a949394
 		}
 		buf.append("\n");
 		return buf.toString();
