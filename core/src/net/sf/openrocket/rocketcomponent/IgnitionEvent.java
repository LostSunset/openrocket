package net.sf.openrocket.rocketcomponent;

import java.util.Locale;

import net.sf.openrocket.l10n.Translator;
import net.sf.openrocket.simulation.FlightEvent;
import net.sf.openrocket.startup.Application;

public enum IgnitionEvent {
	
<<<<<<< HEAD
//	//// Automatic (launch or ejection charge)
=======
	//// Automatic (launch or ejection charge)
>>>>>>> 34447b95
	AUTOMATIC( "AUTOMATIC", "MotorMount.IgnitionEvent.AUTOMATIC"){
		@Override
		public boolean isActivationEvent(FlightEvent e, RocketComponent source) {
			int count = source.getRocket().getStageCount();
			AxialStage stage = (AxialStage)source.getStage();

	        if ( stage instanceof ParallelStage ){
	        	return LAUNCH.isActivationEvent(e, source);
	        }else if (stage.getStageNumber() == count -1){
              // no good option here.  The non-sequential nature of
				// parallel stages prevents us from using the simple test as previousyl
				return LAUNCH.isActivationEvent(e, source);
			} else {
				return EJECTION_CHARGE.isActivationEvent(e, source);
			}
		}
	},
	LAUNCH ( "LAUNCH", "MotorMount.IgnitionEvent.LAUNCH"){
		@Override
		public boolean isActivationEvent( FlightEvent fe, RocketComponent source){
			return (fe.getType() == FlightEvent.Type.LAUNCH);
		}
	},
	EJECTION_CHARGE ("EJECTION_CHARGE", "MotorMount.IgnitionEvent.EJECTION_CHARGE"){
		@Override
		public boolean isActivationEvent( FlightEvent fe, RocketComponent source){
			if (fe.getType() != FlightEvent.Type.EJECTION_CHARGE){
				return false;
			}
			int charge = fe.getSource().getStageNumber();
			int mount = source.getStageNumber();
			return (mount + 1 == charge);
		}
	},
	BURNOUT ("BURNOUT", "MotorMount.IgnitionEvent.BURNOUT"){
		@Override
		public boolean isActivationEvent( FlightEvent fe, RocketComponent source){
			if (fe.getType() != FlightEvent.Type.BURNOUT)
				return false;
			
			int charge = fe.getSource().getStageNumber();
			int mount = source.getStageNumber();
			return (mount + 1 == charge);
		}
	},
	NEVER("NEVER", "MotorMount.IgnitionEvent.NEVER")
	;
	
	private static final Translator trans = Application.getTranslator();
	public final String name;
	private final String translationKey;
	protected String description=null;

	//public static final IgnitionEvent[] events = {AUTOMATIC, LAUNCH, EJECTION_CHARGE, BURNOUT, NEVER};
	
	public boolean isActivationEvent( FlightEvent fe, RocketComponent source){
		// default behavior. Also for the NEVER case. 
		return false;
	}		
	
	private IgnitionEvent(final String _name, final String _key) {
		this.name = _name;
		this.translationKey = _key; 
	}
	
	public boolean equals( final String content){
		String comparator = this.name.toLowerCase(Locale.ENGLISH).replaceAll("_", "");
		return comparator.equals(content);
	}
	
	public String getName(){
		return this.name;
	}
	
	@Override
	public String toString() {
		if( null == this.description ){
			this.description = trans.get(this.translationKey);
		}
		return this.description;
	}
	
}<|MERGE_RESOLUTION|>--- conflicted
+++ resolved
@@ -8,11 +8,7 @@
 
 public enum IgnitionEvent {
 	
-<<<<<<< HEAD
-//	//// Automatic (launch or ejection charge)
-=======
 	//// Automatic (launch or ejection charge)
->>>>>>> 34447b95
 	AUTOMATIC( "AUTOMATIC", "MotorMount.IgnitionEvent.AUTOMATIC"){
 		@Override
 		public boolean isActivationEvent(FlightEvent e, RocketComponent source) {
