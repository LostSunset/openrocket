package info.openrocket.core.database;

import info.openrocket.core.material.MaterialGroup;
import org.slf4j.Logger;
import org.slf4j.LoggerFactory;

import info.openrocket.core.l10n.Translator;
import info.openrocket.core.material.Material;
import info.openrocket.core.material.Material.Type;
import info.openrocket.core.material.MaterialStorage;
import info.openrocket.core.startup.Application;
import info.openrocket.core.util.MathUtil;

/**
 * A class that contains single instances of {@link Database} for specific purposes.
 * 
 * @author Sampo Niskanen <sampo.niskanen@iki.fi>
 */
public class Databases {
	private static final Logger log = LoggerFactory.getLogger(Databases.class);
	private static final Translator trans = Application.getTranslator();
	
	
	/* Static implementations of specific databases: */
	
	/**
	 * A database of bulk materials (with bulk densities).
	 */
	public static final Database<Material> BULK_MATERIAL = new Database<>();
	/**
	 * A database of surface materials (with surface densities).
	 */
	public static final Database<Material> SURFACE_MATERIAL = new Database<>();
	/**
	 * A database of linear material (with length densities).
	 */
	public static final Database<Material> LINE_MATERIAL = new Database<>();
	
	
	
	static {
		
		// Add default materials
		BULK_MATERIAL.add(newMaterial(Material.Type.BULK, "Acrylic", 1190, MaterialGroup.PLASTICS));
		BULK_MATERIAL.add(newMaterial(Material.Type.BULK, "Aluminum", 2700, MaterialGroup.METALS));
		BULK_MATERIAL.add(newMaterial(Material.Type.BULK, "Balsa", 170, MaterialGroup.WOODS));
		BULK_MATERIAL.add(newMaterial(Material.Type.BULK, "Basswood", 500, MaterialGroup.WOODS));
		BULK_MATERIAL.add(newMaterial(Material.Type.BULK, "Birch", 670, MaterialGroup.WOODS));
		BULK_MATERIAL.add(newMaterial(Material.Type.BULK, "Brass", 8600, MaterialGroup.METALS));
		BULK_MATERIAL.add(newMaterial(Material.Type.BULK, "Cardboard", 680, MaterialGroup.PAPER));
		BULK_MATERIAL.add(newMaterial(Material.Type.BULK, "Carbon fiber", 1780, MaterialGroup.COMPOSITES));
		BULK_MATERIAL.add(newMaterial(Material.Type.BULK, "Cork", 240, MaterialGroup.WOODS));
		BULK_MATERIAL.add(newMaterial(Material.Type.BULK, "Delrin", 1420, MaterialGroup.PLASTICS));
		BULK_MATERIAL.add(newMaterial(Material.Type.BULK, "Depron (XPS)", 40, MaterialGroup.FOAMS));
		BULK_MATERIAL.add(newMaterial(Material.Type.BULK, "Fiberglass", 1850, MaterialGroup.COMPOSITES));
		BULK_MATERIAL.add(newMaterial(Material.Type.BULK, "Kraft phenolic", 950, MaterialGroup.COMPOSITES));
		BULK_MATERIAL.add(newMaterial(Material.Type.BULK, "Maple", 755, MaterialGroup.WOODS));
		BULK_MATERIAL.add(newMaterial(Material.Type.BULK, "Nylon", 1150, MaterialGroup.FIBERS));
		BULK_MATERIAL.add(newMaterial(Material.Type.BULK, "Paper (office)", 820, MaterialGroup.PAPER));
		BULK_MATERIAL.add(newMaterial(Material.Type.BULK, "Pine", 530, MaterialGroup.WOODS));
		BULK_MATERIAL.add(newMaterial(Material.Type.BULK, "Plywood (birch)", 630, MaterialGroup.WOODS));
		BULK_MATERIAL.add(newMaterial(Material.Type.BULK, "Polycarbonate (Lexan)", 1200, MaterialGroup.PLASTICS));
		BULK_MATERIAL.add(newMaterial(Material.Type.BULK, "Polystyrene", 1050, MaterialGroup.FOAMS));
		BULK_MATERIAL.add(newMaterial(Material.Type.BULK, "PVC", 1390, MaterialGroup.PLASTICS));
		BULK_MATERIAL.add(newMaterial(Material.Type.BULK, "Spruce", 450, MaterialGroup.WOODS));
		BULK_MATERIAL.add(newMaterial(Material.Type.BULK, "Steel", 7850, MaterialGroup.METALS));
		BULK_MATERIAL.add(newMaterial(Material.Type.BULK, "Styrofoam (generic EPS)", 20, MaterialGroup.FOAMS));
		BULK_MATERIAL.add(newMaterial(Material.Type.BULK, "Styrofoam \"Blue foam\" (XPS)", 32, MaterialGroup.FOAMS));
		BULK_MATERIAL.add(newMaterial(Material.Type.BULK, "Titanium", 4500, MaterialGroup.METALS));
		BULK_MATERIAL.add(newMaterial(Material.Type.BULK, "Quantum tubing", 1050, MaterialGroup.PLASTICS));
		BULK_MATERIAL.add(newMaterial(Material.Type.BULK, "Blue tube", 1300, MaterialGroup.COMPOSITES));
		BULK_MATERIAL.add(newMaterial(Material.Type.BULK, "PLA - 100% infill", 1250, MaterialGroup.PLASTICS));
		BULK_MATERIAL.add(newMaterial(Material.Type.BULK, "PETG - 100% infill", 1250, MaterialGroup.PLASTICS));
		BULK_MATERIAL.add(newMaterial(Material.Type.BULK, "ABS - 100% infill", 1050, MaterialGroup.PLASTICS));

		SURFACE_MATERIAL.add(newMaterial(Material.Type.SURFACE, "Ripstop nylon", 0.067, MaterialGroup.FABRICS));
		SURFACE_MATERIAL.add(newMaterial(Material.Type.SURFACE, "Mylar", 0.021, MaterialGroup.PLASTICS));
		SURFACE_MATERIAL.add(newMaterial(Material.Type.SURFACE, "Polyethylene (thin)", 0.015, MaterialGroup.PLASTICS));
		SURFACE_MATERIAL.add(newMaterial(Material.Type.SURFACE, "Polyethylene (heavy)", 0.040, MaterialGroup.PLASTICS));
		SURFACE_MATERIAL.add(newMaterial(Material.Type.SURFACE, "Silk", 0.060, MaterialGroup.FABRICS));
		SURFACE_MATERIAL.add(newMaterial(Material.Type.SURFACE, "Paper (office)", 0.080, MaterialGroup.PAPER));
		SURFACE_MATERIAL.add(newMaterial(Material.Type.SURFACE, "Cellophane", 0.018, MaterialGroup.PLASTICS));
		SURFACE_MATERIAL.add(newMaterial(Material.Type.SURFACE, "Cr\u00eape paper", 0.025, MaterialGroup.PAPER));
		
		LINE_MATERIAL.add(newMaterial(Material.Type.LINE, "Thread (heavy-duty)", 0.0003, MaterialGroup.THREADS_LINES));
		LINE_MATERIAL.add(newMaterial(Material.Type.LINE, "Elastic cord (round 2 mm, 1/16 in)", 0.0018, MaterialGroup.THREADS_LINES));
		LINE_MATERIAL.add(newMaterial(Material.Type.LINE, "Elastic cord (flat 6 mm, 1/4 in)", 0.0043, MaterialGroup.THREADS_LINES));
		LINE_MATERIAL.add(newMaterial(Material.Type.LINE, "Elastic cord (flat 12 mm, 1/2 in)", 0.008, MaterialGroup.THREADS_LINES));
		LINE_MATERIAL.add(newMaterial(Material.Type.LINE, "Elastic cord (flat 19 mm, 3/4 in)", 0.0012, MaterialGroup.THREADS_LINES));
		LINE_MATERIAL.add(newMaterial(Material.Type.LINE, "Elastic cord (flat 25 mm, 1 in)", 0.0016, MaterialGroup.THREADS_LINES));
		LINE_MATERIAL.add(newMaterial(Material.Type.LINE, "Braided nylon (2 mm, 1/16 in)", 0.001, MaterialGroup.THREADS_LINES));
		LINE_MATERIAL.add(newMaterial(Material.Type.LINE, "Braided nylon (3 mm, 1/8 in)", 0.0035, MaterialGroup.THREADS_LINES));
		LINE_MATERIAL.add(newMaterial(Material.Type.LINE, "Tubular nylon (11 mm, 7/16 in)", 0.013, MaterialGroup.THREADS_LINES));
		LINE_MATERIAL.add(newMaterial(Material.Type.LINE, "Tubular nylon (14 mm, 9/16 in)", 0.016, MaterialGroup.THREADS_LINES));
		LINE_MATERIAL.add(newMaterial(Material.Type.LINE, "Tubular nylon (25 mm, 1 in)", 0.029, MaterialGroup.THREADS_LINES));
		LINE_MATERIAL.add(newMaterial(Material.Type.LINE, "Kevlar thread 138  (0.4 mm, 1/64 in)", 0.00014808, MaterialGroup.THREADS_LINES));
		LINE_MATERIAL.add(newMaterial(Material.Type.LINE, "Kevlar thread 207  (0.5 mm, 1/64 in)", 0.00023622, MaterialGroup.THREADS_LINES));
		LINE_MATERIAL.add(newMaterial(Material.Type.LINE, "Kevlar thread 346  (0.7 mm, 1/32 in)", 0.00047243, MaterialGroup.THREADS_LINES));
		LINE_MATERIAL.add(newMaterial(Material.Type.LINE, "Kevlar thread 415  (0.8 mm, 1/32 in)", 0.00055117, MaterialGroup.THREADS_LINES));
		LINE_MATERIAL.add(newMaterial(Material.Type.LINE, "Kevlar thread 800 (1.1 mm, 3/64 in)", 0.00099211, MaterialGroup.THREADS_LINES));
		LINE_MATERIAL.add(newMaterial(Material.Type.LINE, "Kevlar 12-strand (3.2 mm, 1/8 in)", 0.00967306, MaterialGroup.THREADS_LINES));
		LINE_MATERIAL.add(newMaterial(Material.Type.LINE, "Kevlar 12-strand (4.8 mm, 3/16 in)", 0.01785797, MaterialGroup.THREADS_LINES));
		LINE_MATERIAL.add(newMaterial(Material.Type.LINE, "Kevlar 12-strand (6.4 mm, 1/4 in)", 0.02976328, MaterialGroup.THREADS_LINES));
		LINE_MATERIAL.add(newMaterial(Material.Type.LINE, "Kevlar 12-strand (7.9 mm, 5/16 in)", 0.04464491, MaterialGroup.THREADS_LINES));
		LINE_MATERIAL.add(newMaterial(Material.Type.LINE, "Kevlar 12-strand (10 mm, 3/8 in)", 0.05952655, MaterialGroup.THREADS_LINES));
		LINE_MATERIAL.add(newMaterial(Material.Type.LINE, "Kevlar 12-strand (11 mm, 7/16 in)", 0.07440819, MaterialGroup.THREADS_LINES));
		LINE_MATERIAL.add(newMaterial(Material.Type.LINE, "Kevlar 12-strand (13 mm, 1/2 in)", 0.11607678, MaterialGroup.THREADS_LINES));
		LINE_MATERIAL.add(newMaterial(Material.Type.LINE, "Kevlar 12-strand (14 mm, 9/16 in)", 0.20834293, MaterialGroup.THREADS_LINES));
		LINE_MATERIAL.add(newMaterial(Material.Type.LINE, "Kevlar 12-strand (16 mm, 5/8 in)", 0.28721562, MaterialGroup.THREADS_LINES));
		LINE_MATERIAL.add(newMaterial(Material.Type.LINE, "Kevlar 12-strand (19 mm, 3/4 in)", 0.3497185, MaterialGroup.THREADS_LINES));
		LINE_MATERIAL.add(newMaterial(Material.Type.LINE, "Kevlar 12-strand (25 mm, 1 in)", 0.45686629, MaterialGroup.THREADS_LINES));
		LINE_MATERIAL.add(newMaterial(Material.Type.LINE, "Nylon flat webbing md. (10 mm, 3/8 in)", 0.00951444, MaterialGroup.THREADS_LINES));
		LINE_MATERIAL.add(newMaterial(Material.Type.LINE, "Nylon flat webbing md. (13 mm, 1/2  in)", 0.01334208, MaterialGroup.THREADS_LINES));
		LINE_MATERIAL.add(newMaterial(Material.Type.LINE, "Nylon flat webbing md. (16 mm, 5/8 in)", 0.01618548, MaterialGroup.THREADS_LINES));
		LINE_MATERIAL.add(newMaterial(Material.Type.LINE, "Nylon flat webbing lg. (14 mm, 9/16 in)", 0.02723097, MaterialGroup.THREADS_LINES));
		LINE_MATERIAL.add(newMaterial(Material.Type.LINE, "Nylon flat webbing lg. (25 mm, 1 in)", 0.03969816, MaterialGroup.THREADS_LINES));
		LINE_MATERIAL.add(newMaterial(Material.Type.LINE, "Paraline small IIIA (6.4 mm, 1.4 in)", 0.00371829, MaterialGroup.THREADS_LINES));
		LINE_MATERIAL.add(newMaterial(Material.Type.LINE, "Elastic rubber band (flat 3.2 mm, 1/8 in)", 0.00297638, MaterialGroup.THREADS_LINES));
		LINE_MATERIAL.add(newMaterial(Material.Type.LINE, "Elastic rubber band (flat 6.4 mm, 1/4 in)", 0.00613107, MaterialGroup.THREADS_LINES));
		LINE_MATERIAL.add(newMaterial(Material.Type.LINE, "Elastic braided cord (flat 3.2 mm, 1/8 in)", 0.00106, MaterialGroup.THREADS_LINES));
		LINE_MATERIAL.add(newMaterial(Material.Type.LINE, "Elastic braided cord (flat 4 mm, 5/32 in)", 0.002, MaterialGroup.THREADS_LINES));
		LINE_MATERIAL.add(newMaterial(Material.Type.LINE, "Elastic braided cord (flat 6.4 mm, 1/4 in)", 0.00254, MaterialGroup.THREADS_LINES));
		LINE_MATERIAL.add(newMaterial(Material.Type.LINE, "Elastic braided cord (round 2 mm, 1/16 in)", 0.0035, MaterialGroup.THREADS_LINES));
		LINE_MATERIAL.add(newMaterial(Material.Type.LINE, "Elastic braided cord (round 2.5 mm, 3/32 in)", 0.0038, MaterialGroup.THREADS_LINES));
		LINE_MATERIAL.add(newMaterial(Material.Type.LINE, "Elastic braided cord (flat 10 mm, 3/8 in)", 0.00381, MaterialGroup.THREADS_LINES));
		LINE_MATERIAL.add(newMaterial(Material.Type.LINE, "Elastic braided cord (flat 13 mm, 1/2 in)", 0.00551172, MaterialGroup.THREADS_LINES));
		
		
		// Add user-defined materials
		for (Material m : Application.getPreferences().getUserMaterials()) {
			switch (m.getType()) {
			case LINE:
				LINE_MATERIAL.add(m);
				break;
			
			case SURFACE:
				SURFACE_MATERIAL.add(m);
				break;
			
			case BULK:
				BULK_MATERIAL.add(m);
				break;
			
			default:
				log.warn("ERROR: Unknown material type " + m);
			}
		}
		
		// Add database storage listener
		MaterialStorage listener = new MaterialStorage();
		LINE_MATERIAL.addDatabaseListener(listener);
		SURFACE_MATERIAL.addDatabaseListener(listener);
		BULK_MATERIAL.addDatabaseListener(listener);
	}
	
	/**
	 * builds a new material based on the parameters given
	 * @param type		The type of material
	 * @param baseName	the name of material
	 * @param density	density
	 * @return	a new object with the material data
	 */
	private static Material newMaterial(Type type, String baseName, double density, MaterialGroup group) {
		String name = trans.get("material", baseName);
		return Material.newMaterial(type, name, density, group, false);
	}

	private static Material newMaterial(Type type, String baseName, double density) {
		return newMaterial(type, baseName, density, null);
	}
	
	
	
	
	/*
	 * Used just for ensuring initialization of the class.
	 */
	public static void fakeMethod() {
		
	}

	/**
	 * Find a material from the database or return a new user defined material if the specified
	 * material with the specified density is not found.
	 * <p>
	 * This method will attempt to localize the material name to the current locale, or use
	 * the provided name if unable to do so.
	 *
	 * @param type			the material type.
	 * @param baseName		the base name of the material.
	 * @param density		the density of the material.
	 * @param group			the material group.
	 * @return				the material object from the database or a new material.
	 */
	public static Material findMaterial(Material.Type type, String baseName, double density, MaterialGroup group) {
		Database<Material> db = getDatabase(type);
		String name = trans.get("material", baseName);

		for (Material m : db) {
			if (m.getName().equalsIgnoreCase(name) && MathUtil.equals(m.getDensity(), density) && m.getGroup() == group) {
				return m;
			}
		}
		return Material.newMaterial(type, name, density, group, true, true);
	}

	/**
	 * Find a material from the database or return a new user defined material if the specified
	 * material with the specified density is not found.
	 * <p>
	 * This method will attempt to localize the material name to the current locale, or use
	 * the provided name if unable to do so.
	 *
	 * @param type			the material type.
	 * @param baseName		the base name of the material.
	 * @param density		the density of the material.
	 * @return				the material object from the database or a new material.
	 */
	public static Material findMaterial(Material.Type type, String baseName, double density) {
		return findMaterial(type, baseName, density, null);
	}
	
	/**
	 * Find a material from the database with the specified type and name.  Returns
	 * <code>null</code> if the specified material could not be found.
	 * <p>
	 * This method will attempt to localize the material name to the current locale, or use
	 * the provided name if unable to do so.
	 * 
	 * @param type		the material type.
	 * @param baseName	the material base name in the database.
	 * @return			the material, or <code>null</code> if not found.
	 */
	public static Material findMaterial(Material.Type type, String baseName) {
		Database<Material> db = getDatabase(type);		
		String name = trans.get("material", baseName);
		
		for (Material m : db) {
			if (m.getName().equalsIgnoreCase(name)) {
				return m;
			}
		}
		return null;
	}
	
	/**
	 * gets the specific database with the given type
	 * @param 	type	the desired type
	 * @return	the database of the type given
	 */
<<<<<<< HEAD
	public static Database<Material> getDatabase(Material.Type type) {
=======
	private static Database<Material> getDatabase(Material.Type type){
>>>>>>> e52374c6
		return switch (type) {
			case BULK -> BULK_MATERIAL;
			case SURFACE -> SURFACE_MATERIAL;
			case LINE -> LINE_MATERIAL;
			default -> throw new IllegalArgumentException("Illegal material type: " + type);
		};
	}

	public static void addMaterial(Material material) {
		Database<Material> db = getDatabase(material.getType());
		db.add(material);
	}

	public static void removeMaterial(Material material) {
		Database<Material> db = getDatabase(material.getType());
		db.remove(material);
	}
	
}<|MERGE_RESOLUTION|>--- conflicted
+++ resolved
@@ -219,20 +219,20 @@
 	public static Material findMaterial(Material.Type type, String baseName, double density) {
 		return findMaterial(type, baseName, density, null);
 	}
-	
+
 	/**
 	 * Find a material from the database with the specified type and name.  Returns
 	 * <code>null</code> if the specified material could not be found.
 	 * <p>
 	 * This method will attempt to localize the material name to the current locale, or use
 	 * the provided name if unable to do so.
-	 * 
+	 *
 	 * @param type		the material type.
 	 * @param baseName	the material base name in the database.
 	 * @return			the material, or <code>null</code> if not found.
 	 */
 	public static Material findMaterial(Material.Type type, String baseName) {
-		Database<Material> db = getDatabase(type);		
+		Database<Material> db = getDatabase(type);
 		String name = trans.get("material", baseName);
 		
 		for (Material m : db) {
@@ -242,17 +242,13 @@
 		}
 		return null;
 	}
-	
+
 	/**
 	 * gets the specific database with the given type
 	 * @param 	type	the desired type
 	 * @return	the database of the type given
 	 */
-<<<<<<< HEAD
 	public static Database<Material> getDatabase(Material.Type type) {
-=======
-	private static Database<Material> getDatabase(Material.Type type){
->>>>>>> e52374c6
 		return switch (type) {
 			case BULK -> BULK_MATERIAL;
 			case SURFACE -> SURFACE_MATERIAL;
