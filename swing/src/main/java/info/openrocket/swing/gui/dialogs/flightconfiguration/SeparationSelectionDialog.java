package info.openrocket.swing.gui.dialogs.flightconfiguration;

import java.awt.Dialog;
import java.awt.Window;
import java.awt.event.ActionEvent;
import java.awt.event.ActionListener;
import java.awt.event.ItemEvent;

import javax.swing.ButtonGroup;
import javax.swing.JButton;
import javax.swing.JComboBox;
import javax.swing.JDialog;
import javax.swing.JLabel;
import javax.swing.JPanel;
import javax.swing.JRadioButton;
import javax.swing.JSlider;
import javax.swing.JSpinner;

import info.openrocket.core.formatting.RocketDescriptor;
import info.openrocket.core.l10n.Translator;
import info.openrocket.core.rocketcomponent.AxialStage;
import info.openrocket.core.rocketcomponent.FlightConfigurationId;
import info.openrocket.core.rocketcomponent.Rocket;
import info.openrocket.core.rocketcomponent.StageSeparationConfiguration;
import info.openrocket.core.rocketcomponent.StageSeparationConfiguration.SeparationEvent;
import info.openrocket.core.startup.Application;
import info.openrocket.core.unit.UnitGroup;

import net.miginfocom.swing.MigLayout;
import info.openrocket.swing.gui.SpinnerEditor;
import info.openrocket.swing.gui.adaptors.DoubleModel;
import info.openrocket.swing.gui.adaptors.EnumModel;
import info.openrocket.swing.gui.components.BasicSlider;
import info.openrocket.swing.gui.components.UnitSelector;
import info.openrocket.swing.gui.util.GUIUtil;
import info.openrocket.swing.gui.widgets.SelectColorButton;

@SuppressWarnings("serial")
public class SeparationSelectionDialog extends JDialog {

	private static final Translator trans = Application.getTranslator();
	
	private RocketDescriptor descriptor = Application.getInjector().getInstance(RocketDescriptor.class);
	
	private StageSeparationConfiguration newConfiguration;
	
	private final JLabel altText;
	private final JSpinner altSpinner;
	private final UnitSelector altUnit;
	private final JSlider altSlider;

	private boolean isOverrideDefault;
	
	public SeparationSelectionDialog(Window parent, final Rocket rocket, final AxialStage stage, FlightConfigurationId id) {
		super(parent, trans.get("edtmotorconfdlg.title.Selectseparationconf"), Dialog.ModalityType.APPLICATION_MODAL);

		newConfiguration = stage.getSeparationConfigurations().get(id);
		if( stage.getSeparationConfigurations().isDefault( newConfiguration )){
			newConfiguration = newConfiguration.clone();
		}
		
		JPanel panel = new JPanel(new MigLayout("fill"));
		
		// Select separation event
		panel.add(new JLabel(trans.get("SeparationSelectionDialog.opt.title")), "span, wrap rel");
		
		boolean isDefault = stage.getSeparationConfigurations().isDefault(id);
		final JRadioButton defaultButton = new JRadioButton(trans.get("SeparationSelectionDialog.opt.default"), isDefault);
		panel.add(defaultButton, "span, gapleft para, wrap rel");
		String str = trans.get("SeparationSelectionDialog.opt.override");
		str = str.replace("{0}", descriptor.format(rocket, id));
		final JRadioButton overrideButton = new JRadioButton(str);
		overrideButton.addItemListener(e -> isOverrideDefault = e.getStateChange() == ItemEvent.SELECTED);
		overrideButton.setSelected(false);
		panel.add(overrideButton, "span, gapleft para, wrap para");
		
		ButtonGroup buttonGroup = new ButtonGroup();
		buttonGroup.add(defaultButton);
		buttonGroup.add(overrideButton);
		
		// Select the button based on current configuration.  If the configuration is overridden
		// The the overrideButton is selected.
		boolean isOverridden = !stage.getSeparationConfigurations().isDefault(id);
		if (isOverridden) {
			overrideButton.setSelected(true);
		}
<<<<<<< HEAD

		//// Separation
		//// Stages separate at:
		panel.add(new JLabel(trans.get("ComponentAssemblyConfig.separation.lbl.SeparatesAt")), "");
				  
		final JComboBox<SeparationEvent> event = new JComboBox<SeparationEvent>(new EnumModel<SeparationEvent>(newConfiguration, "SeparationEvent"));
=======
		
		final JComboBox<SeparationEvent> event = new JComboBox<>(new EnumModel<SeparationEvent>(newConfiguration, "SeparationEvent"));
>>>>>>> e52374c6
		event.setSelectedItem(newConfiguration.getSeparationEvent());
		panel.add(event, "spanx 3, growx, wrap");
		
		// Altitude:
		altText = new JLabel(trans.get("ParachuteCfg.lbl.Altitude"));
		panel.add(altText);
		
		final DoubleModel alt = new DoubleModel(newConfiguration, "SeparationAltitude", UnitGroup.UNITS_DISTANCE, 0);
		
		altSpinner = new JSpinner(alt.getSpinnerModel());
		altSpinner.setEditor(new SpinnerEditor(altSpinner));
		panel.add(altSpinner, "growx");
		altUnit = new UnitSelector(alt);
		panel.add(altUnit, "growx");
		altSlider = new BasicSlider(alt.getSliderModel(100, 1000));
		panel.add(altSlider, "w 100lp, wrap");
		
		// ... and delay
		panel.add(new JLabel(trans.get("ComponentAssemblyConfig.separation.lbl.plus")), "alignx 100%");
		
		final DoubleModel delay = new DoubleModel(newConfiguration, "SeparationDelay", UnitGroup.UNITS_SHORT_TIME, 0);
		JSpinner spin = new JSpinner(delay.getSpinnerModel());
		spin.setEditor(new SpinnerEditor(spin, 3));
		panel.add(spin, "span, split");
		
		//// seconds
		panel.add(new JLabel(trans.get("ComponentAssemblyConfig.separation.lbl.seconds")), "wrap para");

		event.addActionListener(new ActionListener() {
			@Override
			public void actionPerformed(ActionEvent e) {
				updateState();
			}
		});
		updateState();
				
		panel.add(new JPanel(), "span, split, growx");
		
		JButton okButton = new SelectColorButton(trans.get("button.ok"));
		okButton.addActionListener(new ActionListener() {
			@Override
			public void actionPerformed(ActionEvent e) {
				if( newConfiguration.getSeparationEvent() == StageSeparationConfiguration.SeparationEvent.NEVER ){
					newConfiguration.setSeparationDelay(0);
				}
				if (defaultButton.isSelected()) {
					stage.getSeparationConfigurations().reset();
					stage.getSeparationConfigurations().setDefault( newConfiguration);
				} else {
					stage.getSeparationConfigurations().set(id, newConfiguration);
				}
				SeparationSelectionDialog.this.setVisible(false);
			}
		});
		
		panel.add(okButton, "sizegroup btn");
		
		JButton cancel = new SelectColorButton(trans.get("button.cancel"));
		cancel.addActionListener(new ActionListener() {
			@Override
			public void actionPerformed(ActionEvent e) {
				SeparationSelectionDialog.this.setVisible(false);
			}
		});
		
		panel.add(cancel, "sizegroup btn");
		
		this.setContentPane(panel);
		
		GUIUtil.setDisposableDialogOptions(this, okButton);
		GUIUtil.installEscapeCloseButtonOperation(this, okButton);
	}

	
	private void updateState() {
		boolean enabled = ((newConfiguration.getSeparationEvent() == SeparationEvent.ALTITUDE_ASCENDING) ||
						   (newConfiguration.getSeparationEvent() == SeparationEvent.ALTITUDE_DESCENDING));

		altText.setEnabled(enabled);
		altSpinner.setEnabled(enabled);
		altUnit.setEnabled(enabled);
		altSlider.setEnabled(enabled);
	}
	
	/**
	 * Returns true if this dialog was used to override the default configuration.
	 * @return true if this dialog was used to override the default configuration.
	 */
	public boolean isOverrideDefault() {
		return isOverrideDefault;
	}
}<|MERGE_RESOLUTION|>--- conflicted
+++ resolved
@@ -84,17 +84,13 @@
 		if (isOverridden) {
 			overrideButton.setSelected(true);
 		}
-<<<<<<< HEAD
 
 		//// Separation
 		//// Stages separate at:
 		panel.add(new JLabel(trans.get("ComponentAssemblyConfig.separation.lbl.SeparatesAt")), "");
 				  
-		final JComboBox<SeparationEvent> event = new JComboBox<SeparationEvent>(new EnumModel<SeparationEvent>(newConfiguration, "SeparationEvent"));
-=======
-		
 		final JComboBox<SeparationEvent> event = new JComboBox<>(new EnumModel<SeparationEvent>(newConfiguration, "SeparationEvent"));
->>>>>>> e52374c6
+
 		event.setSelectedItem(newConfiguration.getSeparationEvent());
 		panel.add(event, "spanx 3, growx, wrap");
 		
