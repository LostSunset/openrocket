--- conflicted
+++ resolved
@@ -10,6 +10,7 @@
 import java.awt.datatransfer.Transferable;
 import java.awt.datatransfer.UnsupportedFlavorException;
 import java.awt.event.ActionEvent;
+import java.awt.event.ActionListener;
 import java.awt.event.KeyEvent;
 import java.awt.event.MouseAdapter;
 import java.awt.event.MouseEvent;
@@ -163,17 +164,7 @@
 		simulationTable.setAutoResizeMode(JTable.AUTO_RESIZE_OFF);
 		simulationTable.setDefaultRenderer(Object.class, new JLabelRenderer());
 		simulationTableModel.setColumnWidths(simulationTable.getColumnModel());
-<<<<<<< HEAD
 		simulationTable.setFillsViewportHeight(true);
-		
-		 pm = new JPopupMenu();
-		 pm.add(new EditSimulationAction());
-		 pm.add(new DuplicateSimulationAction());
-		 pm.add(new DeleteSimulationAction());
-		 pm.addSeparator();
-		 pm.add(new RunSimulationAction());
-		 pm.add(new PlotSimulationAction());
-=======
 
 		// Context menu
 		pm = new JPopupMenu();
@@ -183,7 +174,6 @@
 		pm.addSeparator();
 		pm.add(runSimulationAction);
 		pm.add(plotSimulationAction);
->>>>>>> f784e00e
 
 
 		// Mouse listener to act on double-clicks
@@ -522,7 +512,6 @@
 				break;
 			simulationTable.addRowSelectionInterval(row, row);
 		}
-		simulationTable.requestFocusInWindow();
 	}
 
 	private abstract static class SimulationAction extends AbstractAction {
