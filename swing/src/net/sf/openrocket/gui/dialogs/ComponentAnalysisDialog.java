package net.sf.openrocket.gui.dialogs;

import static net.sf.openrocket.unit.Unit.NOUNIT;
import static net.sf.openrocket.util.Chars.ALPHA;

import java.awt.Color;
import java.awt.Component;
import java.awt.Dimension;
import java.awt.Font;
import java.awt.event.ActionEvent;
import java.awt.event.ActionListener;
import java.awt.event.WindowAdapter;
import java.awt.event.WindowEvent;
import java.text.DecimalFormat;
import java.util.ArrayList;
import java.util.EventObject;
import java.util.List;
import java.util.Map;
import java.util.Vector;

import javax.swing.BorderFactory;
import javax.swing.JButton;
import javax.swing.JDialog;
import javax.swing.JFrame;
import javax.swing.JLabel;
import javax.swing.JList;
import javax.swing.JPanel;
import javax.swing.JScrollPane;
import javax.swing.JTabbedPane;
import javax.swing.JTable;
import javax.swing.JToggleButton;
import javax.swing.ListSelectionModel;
import javax.swing.SwingConstants;
import javax.swing.SwingUtilities;
import javax.swing.UIManager;
import javax.swing.border.Border;
import javax.swing.event.ChangeEvent;
import javax.swing.event.ChangeListener;
import javax.swing.table.DefaultTableCellRenderer;

import net.miginfocom.swing.MigLayout;
import net.sf.openrocket.aerodynamics.AerodynamicCalculator;
import net.sf.openrocket.aerodynamics.AerodynamicForces;
import net.sf.openrocket.aerodynamics.FlightConditions;
import net.sf.openrocket.gui.components.*;
import net.sf.openrocket.gui.util.UITheme;
import net.sf.openrocket.logging.Warning;
import net.sf.openrocket.logging.WarningSet;
import net.sf.openrocket.gui.adaptors.Column;
import net.sf.openrocket.gui.adaptors.ColumnTable;
import net.sf.openrocket.gui.adaptors.ColumnTableModel;
import net.sf.openrocket.gui.adaptors.DoubleModel;
import net.sf.openrocket.gui.scalefigure.RocketPanel;
import net.sf.openrocket.gui.util.GUIUtil;
import net.sf.openrocket.gui.widgets.SelectColorToggleButton;
import net.sf.openrocket.l10n.Translator;
import net.sf.openrocket.masscalc.CMAnalysisEntry;
import net.sf.openrocket.masscalc.MassCalculator;
import net.sf.openrocket.motor.MotorConfiguration;
import net.sf.openrocket.rocketcomponent.*;
import net.sf.openrocket.startup.Application;
import net.sf.openrocket.unit.Unit;
import net.sf.openrocket.unit.UnitGroup;
import net.sf.openrocket.util.Coordinate;
import net.sf.openrocket.util.MathUtil;
import net.sf.openrocket.util.StateChangeListener;
import net.sf.openrocket.gui.widgets.SelectColorButton;
import org.slf4j.Logger;
import org.slf4j.LoggerFactory;

public class ComponentAnalysisDialog extends JDialog implements StateChangeListener {
	private static final Logger log = LoggerFactory.getLogger(ComponentAnalysisDialog.class);

	private static final long serialVersionUID = 9131240570600307935L;
	private static ComponentAnalysisDialog singletonDialog = null;
	private static final Translator trans = Application.getTranslator();


	private final FlightConditions conditions;
	private final Rocket rkt;
	private final DoubleModel theta, aoa, mach, roll;
	private final JToggleButton worstToggle;
	private boolean fakeChange = false;
	private AerodynamicCalculator aerodynamicCalculator;
	private double initTheta;

	private final ColumnTableModel longitudeStabilityTableModel;
	private final ColumnTableModel dragTableModel;
	private final ColumnTableModel rollTableModel;

	private final JList<Object> warningList;


	private final List<LongitudinalStabilityRow> stabData = new ArrayList<>();
	private final List<AerodynamicForces> dragData = new ArrayList<AerodynamicForces>();
	private final List<AerodynamicForces> rollData = new ArrayList<AerodynamicForces>();

	private static Border border;

	static {
		initColors();
	}


	public ComponentAnalysisDialog(final RocketPanel rocketPanel) {
		////Component analysis
		super(SwingUtilities.getWindowAncestor(rocketPanel),
				trans.get("componentanalysisdlg.componentanalysis"));

		JTable table;

		JPanel panel = new JPanel(new MigLayout("fill", "[120lp][70lp][]"));
		add(panel);

		rkt = rocketPanel.getDocument().getRocket();
		this.aerodynamicCalculator = rocketPanel.getAerodynamicCalculator().newInstance();


		conditions = new FlightConditions(rkt.getSelectedConfiguration());

		rocketPanel.setCPAOA(0);
		aoa = new DoubleModel(rocketPanel, "CPAOA", UnitGroup.UNITS_ANGLE, 0, Math.PI);
		rocketPanel.setCPMach(Application.getPreferences().getDefaultMach());
		mach = new DoubleModel(rocketPanel, "CPMach", UnitGroup.UNITS_COEFFICIENT, 0);
		initTheta = rocketPanel.getFigure().getRotation();
		rocketPanel.setCPTheta(rocketPanel.getFigure().getRotation());
		theta = new DoubleModel(rocketPanel, "CPTheta", UnitGroup.UNITS_ANGLE, 0, 2 * Math.PI);
		rocketPanel.setCPRoll(0);
		roll = new DoubleModel(rocketPanel, "CPRoll", UnitGroup.UNITS_ROLL);

		//// Wind direction:
<<<<<<< HEAD
		panel.add(new JLabel(trans.get("componentanalysisdlg.lbl.winddir")), "width 120lp!");
		EditableSpinner spinner = new EditableSpinner(theta.getSpinnerModel());
		panel.add(spinner, "growx");
		panel.add(new UnitSelector(theta), "width 50lp!");
=======
		panel.add(new JLabel(trans.get("componentanalysisdlg.lbl.winddir")));
		panel.add(new UnitSelector(theta, true), "width 50lp!");
>>>>>>> e62cd4c6
		BasicSlider slider = new BasicSlider(theta.getSliderModel(0, 2 * Math.PI));
		panel.add(slider, "growx, split 2");
		//// Worst button
		worstToggle = new SelectColorToggleButton(trans.get("componentanalysisdlg.ToggleBut.worst"));
		worstToggle.setSelected(true);
		worstToggle.addActionListener(new ActionListener() {
			@Override
			public void actionPerformed(ActionEvent e) {
				stateChanged(null);
			}
		});
		slider.addChangeListener(new ChangeListener() {
			@Override
			public void stateChanged(ChangeEvent e) {
				if (!fakeChange)
					worstToggle.setSelected(false);
			}
		});
		panel.add(worstToggle);


		warningList = new JList<>();
		JScrollPane scrollPane = new JScrollPane(warningList);
		warningList.setBorder(border);
		////Warnings:
		scrollPane.setBorder(BorderFactory.createTitledBorder(trans.get("componentanalysisdlg.TitledBorder.warnings")));
		panel.add(scrollPane, "gap paragraph, spany 4, w 300lp, grow, height :100lp:, wrap");

		////Angle of attack:
<<<<<<< HEAD
		panel.add(new JLabel(trans.get("componentanalysisdlg.lbl.angleofattack")), "width 120lp!");
		panel.add(new EditableSpinner(aoa.getSpinnerModel()), "growx");
		panel.add(new UnitSelector(aoa), "width 50lp!");
		panel.add(new BasicSlider(aoa.getSliderModel(0, Math.PI)), "growx, wrap");

		//// Mach number:
		panel.add(new JLabel(trans.get("componentanalysisdlg.lbl.machnumber")), "width 120lp!");
		panel.add(new EditableSpinner(mach.getSpinnerModel()), "width 120lp!");
=======
		panel.add(new JLabel(trans.get("componentanalysisdlg.lbl.angleofattack")));
		panel.add(new UnitSelector(aoa, true), "width 50lp!");
		panel.add(new BasicSlider(aoa.getSliderModel(0, Math.PI)), "growx, wrap");

		//// Mach number:
		panel.add(new JLabel(trans.get("componentanalysisdlg.lbl.machnumber")));
>>>>>>> e62cd4c6
		panel.add(new UnitSelector(mach, true), "width 50lp!");
		panel.add(new BasicSlider(mach.getSliderModel(0, 3)), "growx, wrap");

		//// Roll rate:
<<<<<<< HEAD
		panel.add(new JLabel(trans.get("componentanalysisdlg.lbl.rollrate")), "width 120lp!");
		panel.add(new EditableSpinner(roll.getSpinnerModel()), "growx");
		panel.add(new UnitSelector(roll), "width 50lp!");
=======
		panel.add(new JLabel(trans.get("componentanalysisdlg.lbl.rollrate")));
		panel.add(new UnitSelector(roll, true), "width 50lp!");
>>>>>>> e62cd4c6
		panel.add(new BasicSlider(roll.getSliderModel(-20 * 2 * Math.PI, 20 * 2 * Math.PI)),
				"growx, wrap");

		// Stage and motor selection:
		//// Active stages:
		StageSelector stageSelector = new StageSelector(rkt);
		rkt.addChangeListener(stageSelector);
		panel.add(new JLabel(trans.get("componentanalysisdlg.lbl.activestages")), "spanx, split, gapafter rel");
		panel.add(stageSelector, "gapafter paragraph");

		//// Motor configuration:
		JLabel label = new JLabel(trans.get("componentanalysisdlg.lbl.motorconf"));
		label.setHorizontalAlignment(JLabel.RIGHT);
		panel.add(label, "growx, right");

		final ConfigurationComboBox configComboBox = new ConfigurationComboBox(rkt);
		panel.add( configComboBox, "wrap");


		// Tabbed pane

		JTabbedPane tabbedPane = new JTabbedPane();
		panel.add(tabbedPane, "spanx, growx, growy, pushy");


		// Create the Longitudinal Stability (CM vs CP) data table
		longitudeStabilityTableModel = new ColumnTableModel(

				//// Component
				new Column(trans.get("componentanalysisdlg.TabStability.Col.Component")) {
					@Override
					public Object getValueAt(int row) {
						Object c = stabData.get(row).name;
						
						return c.toString();
					}

					@Override
					public int getDefaultWidth() {
						return 200;
					}
				},
				 // would be per-instance mass
				new Column(trans.get("componentanalysisdlg.TabStability.Col.EachMass") + " (" + UnitGroup.UNITS_MASS.getDefaultUnit().getUnit() + ")") {
					final private Unit unit = UnitGroup.UNITS_MASS.getDefaultUnit();

					@Override
					public Object getValueAt(int row) {
						return unit.toUnit(stabData.get(row).eachMass);
					}
				},
				new Column(trans.get("componentanalysisdlg.TabStability.Col.AllMass") + " (" + UnitGroup.UNITS_MASS.getDefaultUnit().getUnit() + ")") {
					final private Unit unit = UnitGroup.UNITS_MASS.getDefaultUnit();

					@Override
					public Object getValueAt(int row) {
						return unit.toUnit(stabData.get(row).cm.weight);
					}
				},
				new Column(trans.get("componentanalysisdlg.TabStability.Col.CG") + " (" + UnitGroup.UNITS_LENGTH.getDefaultUnit().getUnit() + ")") {
					final private Unit unit = UnitGroup.UNITS_LENGTH.getDefaultUnit();
					
					@Override
					public Object getValueAt(int row) {
						return unit.toUnit(stabData.get(row).cm.x);
					}
				},
				new Column(trans.get("componentanalysisdlg.TabStability.Col.CP") + " (" + UnitGroup.UNITS_LENGTH.getDefaultUnit().getUnit() + ")") {
					final private Unit unit = UnitGroup.UNITS_LENGTH.getDefaultUnit();
					
					@Override
					public Object getValueAt(int row) {
						return unit.toUnit(stabData.get(row).cpx);
					}
				},
				new Column("<html>C<sub>N<sub>" + ALPHA + "</sub></sub>") {
					@Override
					public Object getValueAt(int row) {
						return NOUNIT.toUnit(stabData.get(row).cna);
					}
				}
	
				) {
			/**
			 * 
			 */
			private static final long serialVersionUID = 1L;


			@Override
			public int getRowCount() {
				return stabData.size();
			}
		};

		table = new ColumnTable(longitudeStabilityTableModel);
		table.setSelectionMode(ListSelectionModel.MULTIPLE_INTERVAL_SELECTION);
		longitudeStabilityTableModel.setColumnWidths(table.getColumnModel());

		table.setDefaultRenderer(Object.class, new StabilityCellRenderer());

		JScrollPane scrollpane = new JScrollPane(table);
		scrollpane.setPreferredSize(new Dimension(600, 200));

		//// Stability and Stability information
		tabbedPane.addTab(trans.get("componentanalysisdlg.TabStability"),
				null, scrollpane, trans.get("componentanalysisdlg.TabStability.ttip"));



		// Create the drag data table
		dragTableModel = new ColumnTableModel(
				//// Component
				new Column(trans.get("componentanalysisdlg.dragTableModel.Col.Component")) {
					@Override
					public Object getValueAt(int row) {
						RocketComponent c = dragData.get(row).getComponent();
						if (c instanceof Rocket) {
							return trans.get("componentanalysisdlg.TOTAL");
						}
						return c.toString();
					}

					@Override
					public int getDefaultWidth() {
						return 200;
					}
				},
				//// <html>Pressure C<sub>D</sub>
				new Column(trans.get("componentanalysisdlg.dragTableModel.Col.Pressure")) {
					@Override
					public Object getValueAt(int row) {
						return dragData.get(row).getPressureCD();
					}
				},
				//// <html>Base C<sub>D</sub>
				new Column(trans.get("componentanalysisdlg.dragTableModel.Col.Base")) {
					@Override
					public Object getValueAt(int row) {
						return dragData.get(row).getBaseCD();
					}
				},
				//// <html>Friction C<sub>D</sub>
				new Column(trans.get("componentanalysisdlg.dragTableModel.Col.friction")) {
					@Override
					public Object getValueAt(int row) {
						return dragData.get(row).getFrictionCD();
					}
				},
				//// <html>Total C<sub>D</sub>
				new Column(trans.get("componentanalysisdlg.dragTableModel.Col.total")) {
					@Override
					public Object getValueAt(int row) {
						return dragData.get(row).getCD();
					}
				}
				) {
			/**
			 * 
			 */
			private static final long serialVersionUID = 1L;

			@Override
			public int getRowCount() {
				return dragData.size();
			}
		};


		table = new JTable(dragTableModel);
		table.setSelectionMode(ListSelectionModel.MULTIPLE_INTERVAL_SELECTION);
		dragTableModel.setColumnWidths(table.getColumnModel());

		table.setDefaultRenderer(Object.class, new DragCellRenderer());

		scrollpane = new JScrollPane(table);
		scrollpane.setPreferredSize(new Dimension(600, 200));

		//// Drag characteristics and Drag characteristics tooltip
		tabbedPane.addTab(trans.get("componentanalysisdlg.dragTabchar"), null, scrollpane,
				trans.get("componentanalysisdlg.dragTabchar.ttip"));




		// Create the roll data table
		rollTableModel = new ColumnTableModel(
				//// Component
				new Column(trans.get("componentanalysisdlg.rollTableModel.Col.component")) {
					@Override
					public Object getValueAt(int row) {
						RocketComponent c = rollData.get(row).getComponent();
						if (c instanceof Rocket) {
							return trans.get("componentanalysisdlg.TOTAL");
						}
						return c.toString();
					}
				},
				//// Roll forcing coefficient
				new Column(trans.get("componentanalysisdlg.rollTableModel.Col.rollforc")) {
					@Override
					public Object getValueAt(int row) {
						return rollData.get(row).getCrollForce();
					}
				},
				//// Roll damping coefficient
				new Column(trans.get("componentanalysisdlg.rollTableModel.Col.rolldamp")) {
					@Override
					public Object getValueAt(int row) {
						return rollData.get(row).getCrollDamp();
					}
				},
				//// <html>Total C<sub>l</sub>
				new Column(trans.get("componentanalysisdlg.rollTableModel.Col.total")) {
					@Override
					public Object getValueAt(int row) {
						return rollData.get(row).getCroll();
					}
				}
				) {
			/**
			 * 
			 */
			private static final long serialVersionUID = 1L;

			@Override
			public int getRowCount() {
				return rollData.size();
			}
		};


		table = new JTable(rollTableModel);
		table.setSelectionMode(ListSelectionModel.MULTIPLE_INTERVAL_SELECTION);
		table.setDefaultRenderer(Object.class, new RollDynamicsCellRenderer());

		scrollpane = new JScrollPane(table);
		scrollpane.setPreferredSize(new Dimension(600, 200));

		//// Roll dynamics and Roll dynamics tooltip
		tabbedPane.addTab(trans.get("componentanalysisdlg.rollTableModel"), null, scrollpane,
				trans.get("componentanalysisdlg.rollTableModel.ttip"));



		// Add the data updater to listen to changes
		rkt.addChangeListener(this);
		mach.addChangeListener(this);
		theta.addChangeListener(this);
		aoa.addChangeListener(this);
		roll.addChangeListener(this);
		this.stateChanged(null);



		// Remove listeners when closing window
		this.addWindowListener(new WindowAdapter() {
			@Override
			public void windowClosed(WindowEvent e) {
				theta.setValue(initTheta);

				//System.out.println("Closing method called: " + this);
				rkt.removeChangeListener(ComponentAnalysisDialog.this);
				mach.removeChangeListener(ComponentAnalysisDialog.this);
				theta.removeChangeListener(ComponentAnalysisDialog.this);
				aoa.removeChangeListener(ComponentAnalysisDialog.this);
				roll.removeChangeListener(ComponentAnalysisDialog.this);
				//System.out.println("SETTING NAN VALUES");
				rocketPanel.setCPAOA(Double.NaN);
				rocketPanel.setCPTheta(Double.NaN);
				rocketPanel.setCPMach(Double.NaN);
				rocketPanel.setCPRoll(Double.NaN);
				singletonDialog = null;
			}
		});

		//// Reference length:
		panel.add(new StyledLabel(trans.get("componentanalysisdlg.lbl.reflenght"), -1),
				"span, split, gapleft para, gapright rel");
		DoubleModel dm = new DoubleModel(conditions, "RefLength", UnitGroup.UNITS_LENGTH);
		UnitSelector sel = new UnitSelector(dm, true);
		sel.resizeFont(-1);
		panel.add(sel, "gapright para");

		//// Reference area: 
		panel.add(new StyledLabel(trans.get("componentanalysisdlg.lbl.refarea"), -1), "gapright rel");
		dm = new DoubleModel(conditions, "RefArea", UnitGroup.UNITS_AREA);
		sel = new UnitSelector(dm, true);
		sel.resizeFont(-1);
		panel.add(sel, "wrap");



		// Buttons
		JButton button;

		// TODO: LOW: printing
		//		button = new SelectColorButton("Print");
		//		button.addActionListener(new ActionListener() {
		//			public void actionPerformed(ActionEvent e) {
		//				try {
		//					table.print();
		//				} catch (PrinterException e1) {
		//					JOptionPane.showMessageDialog(ComponentAnalysisDialog.this, 
		//							"An error occurred while printing.", "Print error",
		//							JOptionPane.ERROR_MESSAGE);
		//				}
		//			}
		//		});
		//		panel.add(button,"tag ok");

		//button = new SelectColorButton("Close");
		//Close button
		button = new SelectColorButton(trans.get("dlg.but.close"));
		button.addActionListener(new ActionListener() {
			@Override
			public void actionPerformed(ActionEvent e) {
				ComponentAnalysisDialog.this.dispose();
			}
		});
		panel.add(button, "span, tag cancel");


		this.setLocationByPlatform(true);
		setDefaultCloseOperation(JFrame.DISPOSE_ON_CLOSE);
		pack();

		GUIUtil.setDisposableDialogOptions(this, null);
	}


	private static void initColors() {
		updateColors();
		UITheme.Theme.addUIThemeChangeListener(ComponentAnalysisDialog::updateColors);
	}

	private static void updateColors() {
		border = GUIUtil.getUITheme().getBorder();
	}

	/**
	 * Updates the data in the table and fires a table data change event.
	 */
	@Override
	public void stateChanged(EventObject e) {
		final FlightConfiguration configuration = rkt.getSelectedConfiguration();
		AerodynamicForces forces;
		WarningSet set = new WarningSet();
		conditions.setAOA(aoa.getValue());
		conditions.setTheta(theta.getValue());
		conditions.setMach(mach.getValue());
		conditions.setRollRate(roll.getValue());
		conditions.setReference(configuration);

		if (worstToggle.isSelected()) {
			aerodynamicCalculator.getWorstCP(configuration, conditions, null);
			if (!MathUtil.equals(conditions.getTheta(), theta.getValue())) {
				fakeChange = true;
				theta.setValue(conditions.getTheta()); // Fires a stateChanged event
				fakeChange = false;
				return;
			}
		}

		// key is the comp.hashCode() or motor.getDesignation().hashCode()
		Map<Integer, CMAnalysisEntry> cmMap= MassCalculator.getCMAnalysis(configuration);

		Map<RocketComponent, AerodynamicForces> aeroData = aerodynamicCalculator.getForceAnalysis(configuration, conditions, set);

		stabData.clear();
		dragData.clear();
		rollData.clear();

		for(final RocketComponent comp: configuration.getAllComponents()) {
			CMAnalysisEntry cmEntry = cmMap.get(comp.hashCode());
			if (null == cmEntry) {
				log.warn("Could not find massData entry for component: " + comp.getName());
				continue;
			}

			if ((comp instanceof ComponentAssembly) && !(comp instanceof Rocket)){
				continue;
			}

			String name = cmEntry.name;
			if (cmEntry.source instanceof Rocket) {
				name = trans.get("componentanalysisdlg.TOTAL");
			}
			LongitudinalStabilityRow row = new LongitudinalStabilityRow(name, cmEntry.source);
			stabData.add(row);

			row.source = cmEntry.source;
			row.eachMass = cmEntry.eachMass;
			row.cm = cmEntry.totalCM;

			forces = aeroData.get(comp);
			if (forces == null) {
				row.cpx = 0.0;
				row.cna = 0.0;
				continue;
			}

			if (forces.getCP() != null) {
				if ((comp instanceof Rocket) &&
					(forces.getCP().weight < MathUtil.EPSILON)) {
					row.cpx = Double.NaN;
				} else {
					row.cpx = forces.getCP().x;
				}
				row.cna = forces.getCNa();
			}

			if (!Double.isNaN(forces.getCD())) {
				dragData.add(forces);
			}

			if (comp instanceof FinSet) {
				rollData.add(forces);
			}
			// // We _would_ check this, except TubeFinSet doesn't implement cant angles... so they can't impart any roll torque
			// // If this is ever implemented, uncomment this block:
			// else if(comp instanceof TubeFinSet){
			// 	rollData.add(forces)
			// }
		}

		for(final MotorConfiguration config: configuration.getActiveMotors()) {
			CMAnalysisEntry cmEntry = cmMap.get(config.getMotor().getDesignation().hashCode());
			if (null == cmEntry) {
				continue;
			}

			LongitudinalStabilityRow row = new LongitudinalStabilityRow(cmEntry.name, cmEntry.source);
			stabData.add(row);

			row.source = cmEntry.source;
			row.eachMass = cmEntry.eachMass;
			row.cm = cmEntry.totalCM;
			row.cpx = 0.0;
			row.cna = 0.0;
		}

		// Set warnings
		if (set.isEmpty()) {
			warningList.setListData(new String[] {trans.get("componentanalysisdlg.noWarnings")
			});
		} else {
			warningList.setListData(new Vector<Warning>(set));
		}

		longitudeStabilityTableModel.fireTableDataChanged();
		dragTableModel.fireTableDataChanged();
		rollTableModel.fireTableDataChanged();
	}

	/**
	 * Default cell renderer for the tables.
	 */
	private class CustomCellRenderer extends DefaultTableCellRenderer {
		private static final long serialVersionUID = 1L;
		protected final Font normalFont;
		protected final Font boldFont;

		private final List<?> data;
		protected final int decimalPlaces;

		private static Color backgroundColor;

		static {
			initColors();
		}

		public CustomCellRenderer(List<?> data, int decimalPlaces) {
			super();
			this.decimalPlaces = decimalPlaces;
			this.data = data;
			this.normalFont = getFont();
			this.boldFont = normalFont.deriveFont(Font.BOLD);
		}

		private static void initColors() {
			updateColors();
			UITheme.Theme.addUIThemeChangeListener(CustomCellRenderer::updateColors);
		}

		private static void updateColors() {
			backgroundColor = GUIUtil.getUITheme().getBackgroundColor();
		}

		@Override
		public Component getTableCellRendererComponent(JTable table, Object value,
													   boolean isSelected, boolean hasFocus, int row, int column) {
			JLabel label = (JLabel) super.getTableCellRendererComponent(table, value, isSelected, hasFocus, row, column);

			if (value instanceof Double) {
				label.setText(formatDouble((Double) value));
			} else {
				// Other
				label.setText(value != null ? value.toString() : null);
			}

			label.setOpaque(true);
			label.setBackground(backgroundColor);
			label.setHorizontalAlignment(SwingConstants.LEFT);

			if ((row < 0) || (row >= data.size()))
				return label;

			// Set selected color
			if (isSelected) {
				label.setBackground(table.getSelectionBackground());
				label.setForeground((Color) UIManager.get("Table.selectionForeground"));
			} else {
				label.setForeground(table.getForeground());
			}

			return label;
		}

		protected String formatDouble(Double value) {
			DecimalFormat df = new DecimalFormat("0." + "#".repeat(Math.max(0, decimalPlaces)));
			return df.format(value);
		}
	}


	private class StabilityCellRenderer extends CustomCellRenderer {
		public StabilityCellRenderer() {
			super(stabData, 3);
		}

		@Override
		public Component getTableCellRendererComponent(JTable table, Object value,
													   boolean isSelected, boolean hasFocus, int row, int column) {
			JLabel label = (JLabel) super.getTableCellRendererComponent(table, value, isSelected, hasFocus, row, column);

			if (row == 0) {
				this.setFont(boldFont);
			} else {
				this.setFont(normalFont);
			}

			return label;
		}
	}

	private class DragCellRenderer extends CustomCellRenderer {
		private static final long serialVersionUID = 1L;

		public DragCellRenderer() {
			super(dragData, 3);
		}

		@Override
		public Component getTableCellRendererComponent(JTable table, Object value,
				boolean isSelected, boolean hasFocus, int row, int column) {
			JLabel label = (JLabel) super.getTableCellRendererComponent(table, value, isSelected, hasFocus, row, column);

			if (!isSelected && (value instanceof Double)) {
				double cd = (Double) value;
				float r = (float) (cd / 1.5);

				float hue = MathUtil.clamp(0.3333f * (1 - 2.0f * r), 0, 0.3333f);
				float sat = MathUtil.clamp(0.8f * r + 0.1f * (1 - r), 0, 1);
				float val = 1.0f;

				label.setBackground(Color.getHSBColor(hue, sat, val));
				label.setForeground(Color.BLACK);
			}

			if ((row < 0) || (row >= dragData.size()))
				return label;

			if ((dragData.get(row).getComponent() instanceof Rocket) || (column == 4)) {
				label.setFont(boldFont);
			} else {
				label.setFont(normalFont);
			}

			return label;
		}

		@Override
		protected String formatDouble(Double cd) {
			final double totalCD = dragData.get(0).getCD();

			DecimalFormat df = new DecimalFormat("0." + "#".repeat(Math.max(0, decimalPlaces)));
			String cdFormatted = df.format(cd);
			return String.format(cdFormatted + "  (%.0f%%)", cd, 100 * cd / totalCD);
		}
	}

	private class RollDynamicsCellRenderer extends CustomCellRenderer {
		public RollDynamicsCellRenderer() {
			super(rollData, 3);
		}
	}

	private class LongitudinalStabilityRow {

		public String name;
		public Object source;
		public double eachMass;
		public Coordinate cm;
		public double cpx;
		public double cna;

		public LongitudinalStabilityRow(final String _name, final Object _source){
			name = _name;
			source = _source;
			eachMass = Double.NaN;
			cm = Coordinate.NaN;
			cpx = Double.NaN;
			cna = Double.NaN;
		}

	}

	/////////  Singleton implementation

	public static void showDialog(RocketPanel rocketpanel) {
		if (singletonDialog != null)
			singletonDialog.dispose();
		singletonDialog = new ComponentAnalysisDialog(rocketpanel);
		singletonDialog.setVisible(true);
	}

	public static void hideDialog() {
		if (singletonDialog != null)
			singletonDialog.dispose();
	}

}<|MERGE_RESOLUTION|>--- conflicted
+++ resolved
@@ -129,15 +129,10 @@
 		roll = new DoubleModel(rocketPanel, "CPRoll", UnitGroup.UNITS_ROLL);
 
 		//// Wind direction:
-<<<<<<< HEAD
-		panel.add(new JLabel(trans.get("componentanalysisdlg.lbl.winddir")), "width 120lp!");
+		panel.add(new JLabel(trans.get("componentanalysisdlg.lbl.winddir")));
 		EditableSpinner spinner = new EditableSpinner(theta.getSpinnerModel());
 		panel.add(spinner, "growx");
-		panel.add(new UnitSelector(theta), "width 50lp!");
-=======
-		panel.add(new JLabel(trans.get("componentanalysisdlg.lbl.winddir")));
-		panel.add(new UnitSelector(theta, true), "width 50lp!");
->>>>>>> e62cd4c6
+		panel.add(new UnitSelector(theta));
 		BasicSlider slider = new BasicSlider(theta.getSliderModel(0, 2 * Math.PI));
 		panel.add(slider, "growx, split 2");
 		//// Worst button
@@ -167,35 +162,21 @@
 		panel.add(scrollPane, "gap paragraph, spany 4, w 300lp, grow, height :100lp:, wrap");
 
 		////Angle of attack:
-<<<<<<< HEAD
-		panel.add(new JLabel(trans.get("componentanalysisdlg.lbl.angleofattack")), "width 120lp!");
+		panel.add(new JLabel(trans.get("componentanalysisdlg.lbl.angleofattack")));
 		panel.add(new EditableSpinner(aoa.getSpinnerModel()), "growx");
-		panel.add(new UnitSelector(aoa), "width 50lp!");
-		panel.add(new BasicSlider(aoa.getSliderModel(0, Math.PI)), "growx, wrap");
-
-		//// Mach number:
-		panel.add(new JLabel(trans.get("componentanalysisdlg.lbl.machnumber")), "width 120lp!");
-		panel.add(new EditableSpinner(mach.getSpinnerModel()), "width 120lp!");
-=======
-		panel.add(new JLabel(trans.get("componentanalysisdlg.lbl.angleofattack")));
-		panel.add(new UnitSelector(aoa, true), "width 50lp!");
+		panel.add(new UnitSelector(aoa));
 		panel.add(new BasicSlider(aoa.getSliderModel(0, Math.PI)), "growx, wrap");
 
 		//// Mach number:
 		panel.add(new JLabel(trans.get("componentanalysisdlg.lbl.machnumber")));
->>>>>>> e62cd4c6
-		panel.add(new UnitSelector(mach, true), "width 50lp!");
+		panel.add(new EditableSpinner(mach.getSpinnerModel()));
+		panel.add(new UnitSelector(mach));
 		panel.add(new BasicSlider(mach.getSliderModel(0, 3)), "growx, wrap");
 
 		//// Roll rate:
-<<<<<<< HEAD
-		panel.add(new JLabel(trans.get("componentanalysisdlg.lbl.rollrate")), "width 120lp!");
+		panel.add(new JLabel(trans.get("componentanalysisdlg.lbl.rollrate")));
 		panel.add(new EditableSpinner(roll.getSpinnerModel()), "growx");
-		panel.add(new UnitSelector(roll), "width 50lp!");
-=======
-		panel.add(new JLabel(trans.get("componentanalysisdlg.lbl.rollrate")));
-		panel.add(new UnitSelector(roll, true), "width 50lp!");
->>>>>>> e62cd4c6
+		panel.add(new UnitSelector(roll));
 		panel.add(new BasicSlider(roll.getSliderModel(-20 * 2 * Math.PI, 20 * 2 * Math.PI)),
 				"growx, wrap");
 
