package net.sf.openrocket.gui.configdialog;

import javax.swing.JDialog;
import javax.swing.JLabel;
import javax.swing.JPanel;
import javax.swing.JSpinner;

import net.miginfocom.swing.MigLayout;
import net.sf.openrocket.document.OpenRocketDocument;
import net.sf.openrocket.gui.SpinnerEditor;
import net.sf.openrocket.gui.adaptors.CustomFocusTraversalPolicy;
import net.sf.openrocket.gui.adaptors.DoubleModel;
import net.sf.openrocket.gui.adaptors.IntegerModel;
import net.sf.openrocket.gui.components.BasicSlider;
import net.sf.openrocket.gui.components.UnitSelector;
import net.sf.openrocket.l10n.Translator;
import net.sf.openrocket.material.Material;
import net.sf.openrocket.rocketcomponent.RailButton;
import net.sf.openrocket.rocketcomponent.RocketComponent;
import net.sf.openrocket.startup.Application;
import net.sf.openrocket.unit.UnitGroup;

@SuppressWarnings("serial")
public class RailButtonConfig extends RocketComponentConfig {
	
	private static final Translator trans = Application.getTranslator();
	
	public RailButtonConfig( OpenRocketDocument document, RocketComponent component, JDialog parent) {
		super(document, component, parent);

		//// General and General properties
		tabbedPane.insertTab( trans.get("RailBtnCfg.tab.General"), null, buttonTab( (RailButton)component ), trans.get("RailBtnCfg.tab.GeneralProp"), 0);
		tabbedPane.setSelectedIndex(0);

		// Apply the custom focus travel policy to this panel
		//// Make sure the cancel & ok button is the last component
		order.add(cancelButton);
		order.add(okButton);
		CustomFocusTraversalPolicy policy = new CustomFocusTraversalPolicy(order);
		parent.setFocusTraversalPolicy(policy);
	}
	
	private JPanel buttonTab( final RailButton rbc ){
		
		JPanel primary = new JPanel(new MigLayout());
		
		JPanel panel = new JPanel( new MigLayout("gap rel unrel, ins 0"));
		
			
		{ //// Outer Diameter
			panel.add(new JLabel(trans.get("RailBtnCfg.lbl.OuterDiam")));
			DoubleModel ODModel = new DoubleModel(component, "OuterDiameter", UnitGroup.UNITS_LENGTH, 0);
			JSpinner ODSpinner = new JSpinner( ODModel.getSpinnerModel());
			ODSpinner.setEditor(new SpinnerEditor(ODSpinner));
			panel.add(ODSpinner, "growx");
			order.add(((SpinnerEditor) ODSpinner.getEditor()).getTextField());
			panel.add(new UnitSelector(ODModel), "growx");
			panel.add(new BasicSlider(ODModel.getSliderModel(0, 0.02)), "w 100lp, wrap");
		}
		{ //// Inner Diameter
			panel.add(new JLabel(trans.get("RailBtnCfg.lbl.InnerDiam")));
			DoubleModel IDModel = new DoubleModel(component, "InnerDiameter", UnitGroup.UNITS_LENGTH, 0);
			JSpinner IDSpinner = new JSpinner(IDModel.getSpinnerModel());
			IDSpinner.setEditor(new SpinnerEditor(IDSpinner));
			panel.add(IDSpinner, "growx");
			order.add(((SpinnerEditor) IDSpinner.getEditor()).getTextField());
			panel.add(new UnitSelector(IDModel), "growx");
			panel.add(new BasicSlider(IDModel.getSliderModel(0, 0.02)), "w 100lp, wrap 20lp");
		}
		{ //// Base Height
			panel.add(new JLabel(trans.get("RailBtnCfg.lbl.BaseHeight")));
			DoubleModel heightModel = new DoubleModel(component, "BaseHeight", UnitGroup.UNITS_LENGTH, 0);
			JSpinner heightSpinner = new JSpinner(heightModel.getSpinnerModel());
			heightSpinner.setEditor(new SpinnerEditor(heightSpinner));
			panel.add(heightSpinner, "growx");
			order.add(((SpinnerEditor) heightSpinner.getEditor()).getTextField());
			panel.add(new UnitSelector(heightModel), "growx");
			panel.add(new BasicSlider(heightModel.getSliderModel(0, new DoubleModel(component, "MaxBaseHeight", UnitGroup.UNITS_LENGTH))),
					"w 100lp, wrap");
		}
		{ //// Flange Height
			panel.add(new JLabel(trans.get("RailBtnCfg.lbl.FlangeHeight")));
			DoubleModel heightModel = new DoubleModel(component, "FlangeHeight", UnitGroup.UNITS_LENGTH, 0);
			JSpinner heightSpinner = new JSpinner(heightModel.getSpinnerModel());
			heightSpinner.setEditor(new SpinnerEditor(heightSpinner));
			panel.add(heightSpinner, "growx");
			order.add(((SpinnerEditor) heightSpinner.getEditor()).getTextField());
			panel.add(new UnitSelector(heightModel), "growx");
			panel.add(new BasicSlider(heightModel.getSliderModel(0, new DoubleModel(component, "MaxFlangeHeight", UnitGroup.UNITS_LENGTH))),
					"w 100lp, wrap");
		}
		{ //// Total Height
			panel.add(new JLabel(trans.get("RailBtnCfg.lbl.TotalHeight")));
			DoubleModel heightModel = new DoubleModel(component, "TotalHeight", UnitGroup.UNITS_LENGTH, 0);
			JSpinner heightSpinner = new JSpinner(heightModel.getSpinnerModel());
			heightSpinner.setEditor(new SpinnerEditor(heightSpinner));
			panel.add(heightSpinner, "growx");
			order.add(((SpinnerEditor) heightSpinner.getEditor()).getTextField());
			panel.add(new UnitSelector(heightModel), "growx");
			panel.add(new BasicSlider(heightModel.getSliderModel(new DoubleModel(component, "MinTotalHeight", UnitGroup.UNITS_LENGTH), 0.02)),
					"w 100lp, wrap 20lp");
		}
		{ //// Screw height
			panel.add(new JLabel(trans.get("RailBtnCfg.lbl.ScrewHeight")));
			DoubleModel heightModel = new DoubleModel(component, "ScrewHeight", UnitGroup.UNITS_LENGTH, 0);
			JSpinner heightSpinner = new JSpinner(heightModel.getSpinnerModel());
			heightSpinner.setEditor(new SpinnerEditor(heightSpinner));
			panel.add(heightSpinner, "growx");
			order.add(((SpinnerEditor) heightSpinner.getEditor()).getTextField());
			panel.add(new UnitSelector(heightModel), "growx");
			panel.add(new BasicSlider(heightModel.getSliderModel(0, 0.02)), "w 100lp, wrap 30lp");
		}

<<<<<<< HEAD
		// -------- Instances ------
		panel.add(new InstancesPanel(component, order), "span, grow, wrap para");
=======
		{ //// Instance Count
			panel.add(new JLabel(trans.get("RocketCompCfg.lbl.InstanceCount")));
			IntegerModel countModel = new IntegerModel(component, "InstanceCount", 1);
			JSpinner countSpinner = new JSpinner( countModel.getSpinnerModel());
			countSpinner.setEditor(new SpinnerEditor(countSpinner));
			panel.add(countSpinner, "growx, wrap rel");
			order.add(((SpinnerEditor) countSpinner.getEditor()).getTextField());
		}

		{ //// Instance separation
			panel.add(new JLabel(trans.get("RocketCompCfg.lbl.InstanceSeparation")));
			DoubleModel separationModel = new DoubleModel(component, "InstanceSeparation", UnitGroup.UNITS_LENGTH);
			JSpinner separationSpinner = new JSpinner( separationModel.getSpinnerModel());
			separationSpinner.setEditor(new SpinnerEditor(separationSpinner));
			panel.add(separationSpinner, "growx");
			order.add(((SpinnerEditor) separationSpinner.getEditor()).getTextField());
			panel.add(new UnitSelector(separationModel), "growx");
			double maxSeparationDistance = 0.1;
			if (component.getParent() != null && component.getParent().getLength() > 0) {
				maxSeparationDistance = component.getParent().getLength();
			}
			panel.add(new BasicSlider(separationModel.getSliderModel(-maxSeparationDistance, maxSeparationDistance)), "w 100lp, wrap para");
		}
>>>>>>> 8360b16c


		primary.add(panel, "grow, gapright 40lp");

		// Right side panel
		panel = new JPanel(new MigLayout("gap rel unrel, ins 0", "[][65lp::][30lp::][]", ""));

		{// -------- Placement ------
			//// Position relative to:
			JPanel placementPanel = new PlacementPanel(component, order);
			panel.add(placementPanel, "span, grow, wrap");

			{ //// Rotation:
				placementPanel.add(new JLabel(trans.get("RailBtnCfg.lbl.Angle")), "newline");
				DoubleModel angleModel = new DoubleModel(component, "AngleOffset", UnitGroup.UNITS_ANGLE, -180, +180);
				JSpinner angleSpinner = new JSpinner( angleModel.getSpinnerModel());
				angleSpinner.setEditor(new SpinnerEditor(angleSpinner));
				placementPanel.add(angleSpinner, "growx");
				order.add(((SpinnerEditor) angleSpinner.getEditor()).getTextField());
				placementPanel.add(new UnitSelector(angleModel), "growx");
				placementPanel.add(new BasicSlider(angleModel.getSliderModel(-Math.PI, Math.PI)), "w 100lp");
			}
		}

		//// Material
		MaterialPanel materialPanel = new MaterialPanel(component, document, Material.Type.BULK, order);
		panel.add(materialPanel,"span, grow, wrap");

		primary.add(panel, "grow");

		return primary;
	}
	
	@Override
	public void updateFields() {
		super.updateFields();
	}
	
}<|MERGE_RESOLUTION|>--- conflicted
+++ resolved
@@ -110,35 +110,9 @@
 			panel.add(new UnitSelector(heightModel), "growx");
 			panel.add(new BasicSlider(heightModel.getSliderModel(0, 0.02)), "w 100lp, wrap 30lp");
 		}
-
-<<<<<<< HEAD
+  
 		// -------- Instances ------
 		panel.add(new InstancesPanel(component, order), "span, grow, wrap para");
-=======
-		{ //// Instance Count
-			panel.add(new JLabel(trans.get("RocketCompCfg.lbl.InstanceCount")));
-			IntegerModel countModel = new IntegerModel(component, "InstanceCount", 1);
-			JSpinner countSpinner = new JSpinner( countModel.getSpinnerModel());
-			countSpinner.setEditor(new SpinnerEditor(countSpinner));
-			panel.add(countSpinner, "growx, wrap rel");
-			order.add(((SpinnerEditor) countSpinner.getEditor()).getTextField());
-		}
-
-		{ //// Instance separation
-			panel.add(new JLabel(trans.get("RocketCompCfg.lbl.InstanceSeparation")));
-			DoubleModel separationModel = new DoubleModel(component, "InstanceSeparation", UnitGroup.UNITS_LENGTH);
-			JSpinner separationSpinner = new JSpinner( separationModel.getSpinnerModel());
-			separationSpinner.setEditor(new SpinnerEditor(separationSpinner));
-			panel.add(separationSpinner, "growx");
-			order.add(((SpinnerEditor) separationSpinner.getEditor()).getTextField());
-			panel.add(new UnitSelector(separationModel), "growx");
-			double maxSeparationDistance = 0.1;
-			if (component.getParent() != null && component.getParent().getLength() > 0) {
-				maxSeparationDistance = component.getParent().getLength();
-			}
-			panel.add(new BasicSlider(separationModel.getSliderModel(-maxSeparationDistance, maxSeparationDistance)), "w 100lp, wrap para");
-		}
->>>>>>> 8360b16c
 
 
 		primary.add(panel, "grow, gapright 40lp");
